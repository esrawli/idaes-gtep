--- conflicted
+++ resolved
@@ -213,9 +213,7 @@
             disj.genDisabled[gen],
             disj.genExtended[gen],
         ]
-<<<<<<< HEAD
-    
-    
+
     # Line disjuncts. For now mimicking thermal generator disjuncts, though different states may need to be defined
     @b.Disjunct(m.transmission)
     def branchOperational(disj, branch):
@@ -232,21 +230,7 @@
     @b.Disjunct(m.transmission)
     def branchDisabled(disj, branch):
         return
-=======
-
-    # JSC inprog - the gen and line investments should be separate disjunctions
-    # because the associated variables and constraints we'll disjunct on are
-    # different.
-    # @b.Disjunction(m.thermalGenerators, m.branches)
-    # def investStatus(disj, gen, branch):
-    #     return [
-    #         disj.branchOperational[branch],
-    #         disj.branchInstalled[branch],
-    #         disj.branchRetired[branch],
-    #         disj.branchDisabled[branch],
-    #         disj.branchExtended[branch]
-    #     ]
->>>>>>> 01df0f86
+
 
     @b.Disjunct(m.transmission)
     def branchExtended(disj, branch):
@@ -297,7 +281,6 @@
 
     ## TODO: Fix var value rather than add constraint
     @b.LogicalConstraint(m.thermalGenerators)
-<<<<<<< HEAD
     def thermal_uninvested_not_operational(b, gen):
         
         if m.md.data["elements"]["generator"][gen]["in_service"] == False:
@@ -309,17 +292,12 @@
     @b.LogicalConstraint(m.thermalGenerators)
     def thermal_uninvested_not_extended(b, gen):
         
-=======
-    def thermal_uninvested(b, gen):
-
->>>>>>> 01df0f86
         if m.md.data["elements"]["generator"][gen]["in_service"] == False:
 
             return exactly(0, b.genExtended[gen].indicator_var)
         else:
             return LogicalConstraint.Skip
-<<<<<<< HEAD
-    
+
     # JSC update (done?)
     ## TODO: Fix var value rather than add constraint
     @b.LogicalConstraint(m.transmission)
@@ -337,17 +315,7 @@
             return exactly(0, b.branchExtended[branch].indicator_var)
         else:
             return LogicalConstraint.Skip
-=======
-
-    # JSC inprog
-    # ## TODO: Fix var value rather than add constraint
-    # @b.LogicalConstraint(m.branches)
-    # def branch_uninvested(b, branch):
-    #     if m.md.data["elements"]["branch"][branch]["in_service"] == False:
-    #         return exactly(0, b.branchOperational[branch].indicator_var)
-    #     else:
-    #         return LogicalConstraint.Skip
->>>>>>> 01df0f86
+
 
     # Planning reserve requirement constraint
     ## NOTE: renewableCapacityValue is a percentage of renewableCapacity
@@ -474,9 +442,7 @@
                 * m.renewableCapacity[gen]
                 * b.renewableExtended[gen]
                 for gen in m.renewableGenerators
-            )
-<<<<<<< HEAD
-            
+            )          
             #JSC inprog (done?) - added branch investment costs here
             + sum(
                 m.branchInvestmentCost[branch]
@@ -490,9 +456,6 @@
                 * b.branchExtended[branch].indicator_var.get_associated_binary()
                 for branch in m.transmission
             )
-=======
-            # JSC inprog - add branch investment costs here
->>>>>>> 01df0f86
         )
 
     # Curtailment penalties for investment period
@@ -581,7 +544,6 @@
     # Load shed per bus
     b.loadShed = Var(m.buses, domain=NonNegativeReals, initialize=0)
 
-<<<<<<< HEAD
     # Per bus load shed cost
     @b.Expression(m.buses)
     def loadShedCost(b, bus):
@@ -613,25 +575,7 @@
             -m.transmissionCapacity[branch],
             m.transmissionCapacity[branch],
         )
-=======
-    # Define bounds on transmission line capacity
-    def power_flow_limits(b, transmissionLine):
-
-        return (
-            -m.transmissionCapacity[transmissionLine],
-            m.transmissionCapacity[transmissionLine],
-        )
-
-        # JSC inprog - will swap to branchInUse once Transmission Switching is
-        # implemented
-        # if i_p.branchDisabled | i_p.branchRetired:
-        #     return (0,0)
-        # else:
-        #     return (
-        #         -m.transmissionCapacity[transmissionLine],
-        #         m.transmissionCapacity[transmissionLine],
-        #     )
->>>>>>> 01df0f86
+
 
     # NOTE: this is an abuse of units and needs to be fixed for variable temporal resolution
     b.powerFlow = Var(
@@ -770,69 +714,7 @@
         initialize=0,
         units=u.MW,
     )
-<<<<<<< HEAD
-    
-=======
-
-    # Load shed per bus
-    b.loadShed = Var(m.buses, domain=NonNegativeReals, initialize=0)
-
-    # Per bus load shed cost
-    @b.Expression(m.buses)
-    def loadShedCost(b, bus):
-        return b.loadShed[bus] * m.loadShedCost
-
-    import math
-
-    # Voltage angle
-    def bus_angle_bounds(b, bus):
-        return (-math.pi / 6, math.pi / 6)
-
-    b.busAngle = Var(m.buses, domain=Reals, initialize=0, bounds=bus_angle_bounds)
-
-    # Voltage angle difference
-    def delta_bus_angle_bounds(b, line):
-        return (-math.pi / 6, math.pi / 6)
-
-    b.deltaBusAngle = Var(
-        m.transmission, domain=Reals, initialize=0, bounds=delta_bus_angle_bounds
-    )
-
-    # Track total dispatch values and costs
-    b.renewableSurplusDispatch = sum(b.renewableGenerationSurplus.values())
-
-    b.generationCostDispatch = sum(b.generatorCost.values())
-
-    b.loadShedCostDispatch = sum(b.loadShedCost.values())
-
-    b.curtailmentCostDispatch = sum(b.renewableCurtailmentCost.values())
-
-    b.operatingCostDispatch = (
-        b.generationCostDispatch + b.loadShedCostDispatch + b.curtailmentCostDispatch
-    )
-
-    b.renewableCurtailmentDispatch = sum(
-        b.renewableCurtailment[gen] for gen in m.renewableGenerators
-    )
-
-    # disj.branchOperational[branch],
-
-    # Branches cannot be used unless they are operational or just installed.
-    # Maybe we want to go ahead and set up the disjunct for transmission switching
-    # because we'll have to delineate between lines installed but turned off and
-    # lines not installed or retired.
-    # @b.LogicalConstraint(m.branches)
-    # def use_active_branches_only(b, branch):
-    #     return lor(
-    #         b.branchInUse[branch].indicator_var,
-    #     ).implies(
-    #         lor(
-    #             i_p.branchOperational[branch].indicator_var,
-    #             i_p.branchInstalled[branch].indicator_var,
-    #             i_p.branchExtended[branch].indicator_var,
-    #         )
-    #     )
->>>>>>> 01df0f86
+
 
 
 def add_dispatch_constraints(b, disp_per):
@@ -848,40 +730,12 @@
     # all generators always on (???)
 
     
-<<<<<<< HEAD
+
     rng = np.random.default_rng()
     
-=======
-
->>>>>>> 01df0f86
+
     for key in m.loads.keys():
         m.loads[key] *= max(0, rng.normal(1.0, 0.1))
-
-<<<<<<< HEAD
-=======
-    # JSC question: Will forcing uninvested lines to have no power flow (via
-    # the flow limits) cause infeasibility? Driving idea is: do we need to
-    # instead/additionally adjust the dc_power_flow and flow_balance
-    # constraints based on the disjunction for line investment? Intuitively,
-    # no, it should function identically as if the line didn't exist, but idk
-    # if there's an interplay with the bus angle equation that could cause
-    # issues. Maybe the thing to do is to make a disjunction here on the lines
-
-    ## TODO: what do we do when reactance isn't supplied in the dataset?
-    @b.Constraint(m.transmission)
-    def dc_power_flow(b, line):
-        fb = m.transmission[line]["from_bus"]
-        tb = m.transmission[line]["to_bus"]
-        reactance = m.md.data["elements"]["branch"][line]["reactance"]
-        if m.md.data["elements"]["branch"][line]["branch_type"] == "transformer":
-            reactance *= m.md.data["elements"]["branch"][line]["transformer_tap_ratio"]
-            shift = m.md.data["elements"]["branch"][line]["transformer_phase_shift"]
-        else:
-            shift = 0
-        return b.powerFlow[line] == (-1 / reactance) * (
-            b.busAngle[tb] - b.busAngle[fb] + shift
-        )
->>>>>>> 01df0f86
 
     # Energy balance constraint
     @b.Constraint(m.buses)
@@ -1219,13 +1073,9 @@
     if m.data_list:
         m.md = m.data_list[i_p.representativePeriods.index(r_p.currentPeriod)]
 
-<<<<<<< HEAD
+
     # Making an exception for cases where gens were candidates 
     # bc their time series reduced to single values. Will probably need to fix 
-=======
-    # JSC update - had to make an exception for cases where gens were candidates
-    # bc their time series reduced to single values. Will probably need to fix
->>>>>>> 01df0f86
     # this and look at where that reduction is taking place because we need more
     # than a single value if the generator is built. (Probably? Maybe there's a
     # different way to handle candidate renewable data because this assumes
@@ -1296,11 +1146,7 @@
     m = b.model()
     i_p = b.parent_block()
 
-<<<<<<< HEAD
-    
-=======
-    # JSC update: Done(?)
->>>>>>> 01df0f86
+
     @b.LogicalConstraint(b.commitmentPeriods, m.thermalGenerators)
     def consistent_commitment_shutdown(b, commitmentPeriod, thermalGen):
         req_shutdown_periods = ceil(
@@ -1357,11 +1203,6 @@
             else LogicalConstraint.Skip
         )
 
-<<<<<<< HEAD
-    
-=======
-    # JSC update: Done(?)
->>>>>>> 01df0f86
     @b.LogicalConstraint(b.commitmentPeriods, m.thermalGenerators)
     def consistent_commitment_startup(b, commitmentPeriod, thermalGen):
         req_startup_periods = ceil(
@@ -1418,12 +1259,7 @@
             else LogicalConstraint.Skip
         )
 
-<<<<<<< HEAD
     @b.LogicalConstraint(b.commitmentPeriods,m.thermalGenerators)
-=======
-    # JSC update: Done(?)
-    @b.LogicalConstraint(b.commitmentPeriods, m.thermalGenerators)
->>>>>>> 01df0f86
     def consistent_commitment_uptime(b, commitmentPeriod, thermalGen):
         return (
             atmost(
@@ -1491,15 +1327,8 @@
             else LogicalConstraint.Skip
         )
 
-<<<<<<< HEAD
+
     @b.LogicalConstraint(b.commitmentPeriods,m.thermalGenerators)
-=======
-    # JSC update: Done(?)
-    # If at most n-1 of the previous (not counting current) n periods were down,
-    # and the previous period was down, then the current period must also be down.
-    # (n is the minimum downtime)
-    @b.LogicalConstraint(b.commitmentPeriods, m.thermalGenerators)
->>>>>>> 01df0f86
     def consistent_commitment_downtime(b, commitmentPeriod, thermalGen):
         return (
             (
@@ -1534,16 +1363,6 @@
             else LogicalConstraint.Skip
         )
 
-<<<<<<< HEAD
-=======
-    # b.consistent_commitment_downtime.pprint()
-    # quit()
-
-    # JSC update: Done(?)
-    # Trying to make this and the previous constraint cover all logical possibilities for downtime... together they
-    # should make the original consistent_commitment_inactivity constraint redundant. We don't want just any behavior
-    # in the first n periods though - it shouldn't be able to violate the min_downtime constraint
->>>>>>> 01df0f86
     @b.LogicalConstraint(b.commitmentPeriods, m.thermalGenerators)
     def consistent_commitment_start_after_downtime(b, commitmentPeriod, thermalGen):
         return (
@@ -1581,26 +1400,6 @@
             if commitmentPeriod != 1
             else LogicalConstraint.Skip
         )
-<<<<<<< HEAD
-                    
-=======
-
-    # @b.LogicalConstraint(b.commitmentPeriods, m.thermalGenerators)
-    # def consistent_commitment_inactivity(b, commitmentPeriod, thermalGen):
-    #     return (
-    #         b.commitmentPeriod[commitmentPeriod - 1]
-    #         .genOff[thermalGen]
-    #         .indicator_var.implies(
-    #             b.commitmentPeriod[commitmentPeriod].genOff[thermalGen].indicator_var
-    #             | b.commitmentPeriod[commitmentPeriod]
-    #             .genStartup[thermalGen]
-    #             .indicator_var
-    #         )
-    #         if commitmentPeriod != 1
-    #         else LogicalConstraint.Skip
-    #     )
->>>>>>> 01df0f86
-
 
 def representative_period_rule(
     b,
@@ -1622,12 +1421,6 @@
     add_representative_period_variables(b, representative_period)
     add_representative_period_constraints(b, representative_period)
 
-<<<<<<< HEAD
-=======
-    # b.consistent_commitment_downtime.pprint()
-    # quit()
-
->>>>>>> 01df0f86
 
 def investment_stage_rule(
     b,
