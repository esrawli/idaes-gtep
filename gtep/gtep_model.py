# Generation and Transmission Expansion Planning
# IDAES project
# author: Kyle Skolfield
# date: 01/04/2024
# Model available at http://www.optimization-online.org/DB_FILE/2017/08/6162.pdf

from pyomo.environ import * 
from pyomo.environ import units as u

# from pyomo.gdp import *

from egret.data.model_data import ModelData
from egret.model_library.transmission.tx_utils import scale_ModelData_to_pu
from pyomo.common.timing import TicTocTimer
from pyomo.repn.linear import LinearRepnVisitor
import json
import numpy as np
<<<<<<< HEAD
import math
=======

>>>>>>> 870dfc64

from math import ceil
from config_options import _get_model_config

# Define what a USD is for pyomo units purposes
# This will be set to a base year and we will do NPV calculations
# based on automatic pyomo unit transformations
u.load_definitions_from_strings(["USD = [currency]"])

rng = np.random.default_rng(seed=123186)

####################################
########## New Work Here ###########
####################################

## TODO: Egret features


# This is only used for reporting potentially bad (i.e., large magnitude) coefficients
# and thus only when that argument is passed
class VisitorConfig(object):
    def __init__(self):
        self.subexpr = {}
        self.var_map = {}
        self.var_order = {}

    def __iter__(self):
        return iter((self.subexpr, self.var_map, self.var_order))


class ExpansionPlanningModel:
    """A generalized generation and transmission expansion planning model."""

    def __init__(
        self,
        config=None,
        stages=1,
        formulation=None,
        data=None,
        num_reps=3,
        len_reps=24,
        num_commit=24,
        num_dispatch=4,
    ):
        """Initialize generation & expansion planning model object.

        :param stages: integer number of investment periods
        :param formulation: Egret stuff, to be filled
        :param data: full set of model data
        :param num_reps: integer number of representative periods per investment period
        :param len_reps: (for now integer) length of each representative period (in hours)
        :param num_commit: integer number of commitment periods per representative period
        :param num_dispatch: integer number of dispatch periods per commitment period
        :return: Pyomo model for full GTEP
        """

        self.stages = stages
        self.formulation = formulation
        self.data = data
        self.num_reps = num_reps
        self.len_reps = len_reps
        self.num_commit = num_commit
        self.num_dispatch = num_dispatch
        self.config = _get_model_config()
        self.timer = TicTocTimer()

    def create_model(self):
        """Create concrete Pyomo model object associated with the ExpansionPlanningModel"""

        self.timer.tic("Creating GTEP Model")
        m = ConcreteModel()

        ## TODO: checks for active/built/inactive/unbuilt/etc. gen
        ## NOTE: scale_ModelData_to_pu doesn't account for expansion data -- does it need to?
        if self.data is None:
            raise
        elif type(self.data) is list:
            # If self.data is a list, it is a list of data for
            # representative periods
            m.data_list = self.data
            m.md = scale_ModelData_to_pu(self.data[0])
        else:
            # If self.data is an Egret model data object, representative periods will just copy it unchanged
            m.data_list = None
            m.md = scale_ModelData_to_pu(self.data)
            m.formulation = self.formulation

        model_set_declaration(
            m, self.stages, rep_per=[i for i in range(1, self.num_reps + 1)]
        )
        m.representativePeriodLength = Param(
            m.representativePeriods, within=PositiveReals, default=24, units=u.hr
        )
        m.numCommitmentPeriods = Param(
            m.representativePeriods,
            within=PositiveIntegers,
            default=2,
            initialize=self.num_commit,
        )
        m.numDispatchPeriods = Param(
            m.representativePeriods,
            within=PositiveIntegers,
            default=2,
            initialize=self.num_dispatch,
        )
        m.commitmentPeriodLength = Param(within=PositiveReals, default=1, units=u.hr)
        # TODO: index by dispatch period? Certainly index by commitment period
        m.dispatchPeriodLength = Param(within=PositiveReals, default=15, units=u.min)

        model_data_references(m)
        model_create_investment_stages(m, self.stages)
        create_objective_function(m)

        self.model = m

    ## TODO: this should handle string or i/o object for outfile
    def report_model(self, outfile="pretty_model_output.txt"):
        """Pretty prints Pyomo model to outfile.

        :outfile: (str, optional) _description_. Defaults to "pretty_model_output.txt".
        """
        with open(outfile, "w") as outf:
            self.model.pprint(ostream=outf)

    def report_large_coefficients(self, outfile, magnitude_cutoff=1e5):
        """Dump very large magnitude (>= 1e5) coefficients to a json file.

        :outfile: should accept filename or open file and write there; see how we do this in pyomo elsewhere
        :magnitude_cutoff: magnitude above which to report coefficients
        """
        var_coef_dict = {}
        for e in self.model.component_data_objects(Constraint):
            cfg = VisitorConfig()
            repn = LinearRepnVisitor(*cfg).walk_expression(e.body)
            repn_dict = repn.linear
            varname_dict = {cfg.var_map[v].name: repn_dict[v] for v in repn_dict.keys()}
            var_coef_dict = dict(var_coef_dict | varname_dict)

        really_bad_var_coef_dict = {
            key: value
            for (key, value) in var_coef_dict.items()
            if abs(value) >= magnitude_cutoff
        }
        really_bad_var_coef_list = sorted(
            really_bad_var_coef_dict.items(), key=lambda x: x[1]
        )
        with open(outfile, "w") as fil:
            json.dump(really_bad_var_coef_list, fil)


####################################
## Model Building Functions Below ##
####################################


def add_investment_variables(
    b,
    investment_stage,
):
    """Add variables to investment stage block.

    :param b: Investment block
    :param investment_stage: Investment stage index or name
    :return: None
    """

    m = b.model()
    b.investmentStage = investment_stage

    # Thermal generator disjuncts (operational, installed, retired, disabled, extended)
    @b.Disjunct(m.thermalGenerators)
    def genOperational(disj, gen):
        return

    @b.Disjunct(m.thermalGenerators)
    def genInstalled(disj, gen):
        return

    @b.Disjunct(m.thermalGenerators)
    def genRetired(disj, gen):
        return

    @b.Disjunct(m.thermalGenerators)
    def genDisabled(disj, gen):
        return

    @b.Disjunct(m.thermalGenerators)
    def genExtended(disj, gen):
        return

    @b.Disjunction(m.thermalGenerators)
    def investStatus(disj, gen):
        return [
            disj.genOperational[gen],
            disj.genInstalled[gen],
            disj.genRetired[gen],
            disj.genDisabled[gen],
            disj.genExtended[gen],
        ]

    # Line disjuncts. For now mimicking thermal generator disjuncts, though different states may need to be defined
    @b.Disjunct(m.transmission)
    def branchOperational(disj, branch):
        return

    @b.Disjunct(m.transmission)
    def branchInstalled(disj, branch):
        return

    @b.Disjunct(m.transmission)
    def branchRetired(disj, branch):
        return

    @b.Disjunct(m.transmission)
    def branchDisabled(disj, branch):
        return

    @b.Disjunct(m.transmission)
    def branchExtended(disj, branch):
        return

    # JSC update (done?)
    # @KyleSkolfield: do we differentiate between line and transformer investments?
    @b.Disjunction(m.transmission)
    def branchInvestStatus(disj, branch):
        return [
            disj.branchOperational[branch],
            disj.branchInstalled[branch],
            disj.branchRetired[branch],
            disj.branchDisabled[branch],
            disj.branchExtended[branch],
        ]

    # Renewable generator MW values (operational, installed, retired, extended)
    b.renewableOperational = Var(
        m.renewableGenerators, within=NonNegativeReals, initialize=0
    )
    b.renewableInstalled = Var(
        m.renewableGenerators, within=NonNegativeReals, initialize=0
    )
    b.renewableRetired = Var(
        m.renewableGenerators, within=NonNegativeReals, initialize=0
    )
    b.renewableExtended = Var(
        m.renewableGenerators, within=NonNegativeReals, initialize=0
    )

    # Track and accumulate costs and penalties
    b.quotaDeficit = Var(within=NonNegativeReals, initialize=0, units=u.MW)
    b.operatingCostInvestment = Var(within=Reals, initialize=0, units=u.USD)
    b.expansionCost = Var(within=Reals, initialize=0, units=u.USD)
    b.renewableCurtailmentInvestment = Var(
        within=NonNegativeReals, initialize=0, units=u.USD
    )


def add_investment_constraints(
    b,
    investment_stage,
):
    """Add standard inequalities (i.e., those not involving disjunctions) to investment stage block."""

    m = b.model()

    for gen in m.thermalGenerators:
        if (
            m.md.data["elements"]["generator"][gen]["in_service"] == False
            and investment_stage == 1
        ):
            b.genDisabled[gen].indicator_var.fix(True)
            # b.genDisabled[gen].binary_indicator_var.fix(1)
        elif (
            m.md.data["elements"]["generator"][gen]["in_service"] == True
            and investment_stage == 1
        ):
            b.genOperational[gen].indicator_var.fix(True)
            # b.genInstalled[gen].binary_indicator_var.fix(1)

    for branch in m.transmission:
        if (
            m.md.data["elements"]["branch"][branch]["in_service"] == False
            and investment_stage == 1
        ):
            b.branchDisabled[branch].indicator_var.fix(True)
            # b.branchDisabled[branch].binary_indicator_var.fix(1)
        elif (
            m.md.data["elements"]["branch"][branch]["in_service"] == True
            and investment_stage == 1
        ):
            b.branchOperational[branch].indicator_var.fix(True)
            # b.branchInstalled[branch].binary_indicator_var.fix(1)

    # Planning reserve requirement constraint
    ## NOTE: renewableCapacityValue is a percentage of renewableCapacity
    ## TODO: renewableCapacityValue ==> renewableCapacityFactor
    ## NOTE: reserveMargin is a percentage of peakLoad
    ## TODO: check and re-enable with additional bounding transform before bigm
    ## TODO: renewableCapacityValue... should this be time iterated? is it tech based?
    ## is it site based? who can say?
    """@b.Constraint()
    def planning_reserve_requirement(b):
        return (
            sum(
                m.renewableCapacity[gen]
                * m.renewableCapacityValue[gen]
                * (b.renewableOperational[gen] + b.renewableInstalled[gen])
                for gen in m.renewableGenerators
            )
            + sum(
                m.thermalCapacity[gen]
                * (
                    b.genOperational[gen].indicator_var.get_associated_binary()
                    + b.genInstalled[gen].indicator_var.get_associated_binary()
                )
                for gen in m.thermalGenerators
            )
            >= (1 + m.reserveMargin[investment_stage]) * m.peakLoad[investment_stage]
        )"""

    # maximum investment stage installation
    ## NOTE: temporarily disabled maximum investment as default option
    ## TODO: These capacities shouldn't be enabled by default since they can
    ## easily cause absurd results/possibly even infeasibility.  Will need to add
    ## user-defined handling for this.
    # @b.Constraint(m.regions)
    # def maximum_thermal_investment(b, region):
    #     return (
    #         sum(
    #             m.thermalCapacity[gen]
    #             * b.genInstalled[gen].indicator_var.get_associated_binary()
    #             for gen in m.thermalGenerators & m.gensAtRegion[region]
    #         )
    #         <= b.maxThermalInvestment[region]
    #     )

    # @b.Constraint(m.regions)
    # def maximum_renewable_investment(b, region):
    #     return (
    #         sum(
    #             m.renewableCapacity[gen]
    #             * b.genInstalled[gen].indicator_var.get_associated_binary()
    #             for gen in m.renewableGenerators & m.gensAtRegion[region]
    #         )
    #         <= b.maxRenewableInvestment[region]
    #         if m.renewableGenerators & m.gensAtRegion[region]
    #         else Constraint.Skip
    #     )

    ## NOTE: The following constraints can be split into rep_per and invest_stage components if desired

    ## NOTE: Constraint (13) in the reference paper
    # Minimum per-stage renewable generation requirement
    @b.Constraint()
    def renewable_generation_requirement(b):
        renewableSurplusRepresentative = 0
        ## TODO: preprocess loads for the appropriate sum here
        ed = 0
        for rep_per in b.representativePeriods:
            for com_per in b.representativePeriod[rep_per].commitmentPeriods:
                renewableSurplusRepresentative += (
                    m.weights[rep_per]
                    * m.commitmentPeriodLength
                    * b.representativePeriod[rep_per]
                    .commitmentPeriod[com_per]
                    .renewableSurplusCommitment
                )
        return (
            renewableSurplusRepresentative + b.quotaDeficit
            >= m.renewableQuota[investment_stage] * ed
        )

    # Operating costs for investment period
    @b.Expression()
    def operatingCostInvestment(b):
        operatingCostRepresentative = 0
        for rep_per in b.representativePeriods:
            for com_per in b.representativePeriod[rep_per].commitmentPeriods:
                operatingCostRepresentative += (
                    m.weights[rep_per]
                    * m.commitmentPeriodLength
                    * b.representativePeriod[rep_per]
                    .commitmentPeriod[com_per]
                    .operatingCostCommitment
                )
        return m.investmentFactor[investment_stage] * operatingCostRepresentative

    # Investment costs for investment period
    ## FIXME: investment cost definition needs to be revisited AND possibly depends on
    ## data format.  It is _rare_ for these values to be defined at all, let alone consistently.
    @b.Constraint()
    def investment_cost(b):
        return b.expansionCost == m.investmentFactor[investment_stage] * (
            sum(
                m.generatorInvestmentCost[gen]
                * m.capitalMultiplier[gen]
                * b.genInstalled[gen].indicator_var.get_associated_binary()
                for gen in m.thermalGenerators
            )
            + sum(
                m.generatorInvestmentCost[gen]
                * m.capitalMultiplier[gen]
                * m.renewableCapacity[gen]
                * b.renewableInstalled[gen]
                for gen in m.renewableGenerators
            )
            + sum(
                m.generatorInvestmentCost[gen]
                * m.extensionMultiplier[gen]
                * b.genExtended[gen].indicator_var.get_associated_binary()
                for gen in m.thermalGenerators
            )
            + sum(
                m.generatorInvestmentCost[gen]
                * m.extensionMultiplier[gen]
                * m.renewableCapacity[gen]
                * b.renewableExtended[gen]
                for gen in m.renewableGenerators
            )
            # JSC inprog (done?) - added branch investment costs here
            + sum(
                m.branchInvestmentCost[branch]
                * m.branchCapitalMultiplier[branch]
                * b.branchInstalled[branch].indicator_var.get_associated_binary()
                for branch in m.transmission
            )
            + sum(
                m.branchInvestmentCost[branch]
                * m.branchExtensionMultiplier[branch]
                * b.branchExtended[branch].indicator_var.get_associated_binary()
                for branch in m.transmission
            )
        )

    # Curtailment penalties for investment period
    @b.Constraint()
    def renewable_curtailment_cost(b):
        renewableCurtailmentRep = 0
        for rep_per in b.representativePeriods:
            for com_per in b.representativePeriod[rep_per].commitmentPeriods:
                renewableCurtailmentRep += (
                    m.weights[rep_per]
                    * m.commitmentPeriodLength
                    * b.representativePeriod[rep_per]
                    .commitmentPeriod[com_per]
                    .renewableCurtailmentCommitment
                )
        return (
            b.renewableCurtailmentInvestment
            == m.investmentFactor[investment_stage] * renewableCurtailmentRep
        )


def add_dispatch_variables(
    b,
    dispatch_period,
):
    """Add dispatch-associated variables to representative period block."""

    m = b.model()
    c_p = b.parent_block()
    r_p = c_p.parent_block()
    i_p = r_p.parent_block()

    # Define bounds on thermal generator active generation
    def thermal_generation_limits(b, thermalGen):
        return (0, m.thermalCapacity[thermalGen])

    b.thermalGeneration = Var(
        m.thermalGenerators,
        domain=NonNegativeReals,
        bounds=thermal_generation_limits,
        initialize=0,
        units=u.MW * u.hr,
    )

    # Define bounds on renewable generator active generation
    def renewable_generation_limits(b, renewableGen):
        return (0, m.renewableCapacity[renewableGen])

    b.renewableGeneration = Var(
        m.renewableGenerators,
        domain=NonNegativeReals,
        bounds=renewable_generation_limits,
        initialize=0,
        units=u.MW * u.hr,
    )

    # Define bounds on renewable generator curtailment
    def curtailment_limits(b, renewableGen):
        return (0, m.renewableCapacity[renewableGen])

    b.renewableCurtailment = Var(
        m.renewableGenerators,
        domain=NonNegativeReals,
        bounds=curtailment_limits,
        initialize=0,
        units=u.MW * u.hr,
    )

    # Per generator surplus
    @b.Expression(m.renewableGenerators)
    def renewableGenerationSurplus(b, renewableGen):
        return (
            b.renewableGeneration[renewableGen] - b.renewableCurtailment[renewableGen]
        )

    # Per generator curtailment cost
    @b.Expression(m.renewableGenerators)
    def renewableCurtailmentCost(b, renewableGen):
        return b.renewableCurtailment[renewableGen] * m.curtailmentCost

    # Per generator cost
    @b.Expression(m.thermalGenerators)
    def generatorCost(b, gen):
        return b.thermalGeneration[gen] * m.fuelCost[gen]

    # Load shed per bus
    b.loadShed = Var(m.buses, domain=NonNegativeReals, initialize=0, units=u.MW * u.hr)

    # Per bus load shed cost
    @b.Expression(m.buses)
    def loadShedCost(b, bus):
        return b.loadShed[bus] * m.loadShedCost

    # Track total dispatch values and costs
    b.renewableSurplusDispatch = sum(b.renewableGenerationSurplus.values())

    b.generationCostDispatch = sum(b.generatorCost.values())

    b.loadShedCostDispatch = sum(b.loadShedCost.values())

    b.curtailmentCostDispatch = sum(b.renewableCurtailmentCost.values())

    b.operatingCostDispatch = (
        b.generationCostDispatch + b.loadShedCostDispatch + b.curtailmentCostDispatch
    )

    b.renewableCurtailmentDispatch = sum(
        b.renewableCurtailment[gen] for gen in m.renewableGenerators
    )

    # Define bounds on transmission line capacity - restrictions on flow over
    # uninvested lines are enforced in a disjuction below
    def power_flow_limits(b, branch):
        return (
            -m.transmissionCapacity[branch],
            m.transmissionCapacity[branch],
        )

    # NOTE: this is an abuse of units and needs to be fixed for variable temporal resolution
    b.powerFlow = Var(
        m.transmission,
        domain=Reals,
        bounds=power_flow_limits,
        initialize=0,
        units=u.MW * u.hr,
    )

    @b.Disjunct(m.transmission)
    def branchInUse(disj, branch):
        b = disj.parent_block()

        # Voltage angle
        def bus_angle_bounds(disj, bus):
            return (-math.pi / 6, math.pi / 6)

        # Only create bus angle variables for the buses associated with this
        # branch that is in use
        disj.branch_buses = [
            bb
            for bb in m.buses
            if (
                m.transmission[branch]["from_bus"] == bb
                or m.transmission[branch]["to_bus"] == bb
            )
        ]

        disj.busAngle = Var(
            disj.branch_buses, domain=Reals, initialize=0, bounds=bus_angle_bounds
        )

        # Voltage angle
        def delta_bus_angle_bounds(disj, bus):
            return (-math.pi / 6, math.pi / 6)

        # Rule for maximum bus angle discrepancy
        def delta_bus_angle_rule(disj):
            fb = m.transmission[branch]["from_bus"]
            tb = m.transmission[branch]["to_bus"]
            return disj.busAngle[tb] - disj.busAngle[fb]

        # @KyleSkolfield - I think this var is unused and commented it out, can we delete?
        disj.deltaBusAngle = Var(
            domain=Reals, bounds=delta_bus_angle_bounds, rule=delta_bus_angle_rule
        )

        ## FIXME
        # @disj.Constraint()
        # def max_delta_bus_angle(disj):
        #     return abs(disj.deltaBusAngle) <= math.pi/6

        @disj.Constraint()
        def dc_power_flow(disj):
            fb = m.transmission[branch]["from_bus"]
            tb = m.transmission[branch]["to_bus"]
            reactance = m.md.data["elements"]["branch"][branch]["reactance"]
            if m.md.data["elements"]["branch"][branch]["branch_type"] == "transformer":
                reactance *= m.md.data["elements"]["branch"][branch][
                    "transformer_tap_ratio"
                ]
                shift = m.md.data["elements"]["branch"][branch][
                    "transformer_phase_shift"
                ]
            else:
                shift = 0
            return b.powerFlow[branch] == (-1 / reactance) * (
                disj.busAngle[tb] - disj.busAngle[fb] + shift
            )

    @b.Disjunct(m.transmission)
    def branchNotInUse(disj, branch):

        # JSC update (done?) Fixing power flow to 0 and not creating bus angle
        # variables for branches that are not in use
        @disj.Constraint()
        def dc_power_flow(disj):
            return b.powerFlow[branch] == 0

        return

    # JSC update - Branches are either in-use or not. This disjunction may
    # provide the basis for transmission switching in the future
    @b.Disjunction(m.transmission)
    def branchInUseStatus(disj, branch):
        return [
            disj.branchInUse[branch],
            disj.branchNotInUse[branch],
        ]

    # JSC update - If a branch is in use, it must be active
    # Update this when switching is implemented
    @b.LogicalConstraint(m.transmission)
    def must_use_active_branches(b, branch):
        return b.branchInUse[branch].indicator_var.implies(
            lor(
                i_p.branchOperational[branch].indicator_var,
                i_p.branchInstalled[branch].indicator_var,
                i_p.branchExtended[branch].indicator_var,
            )
        )

    # JSC update - If a branch is not in use, it must be inactive.
    # Update this when switching is implemented
    @b.LogicalConstraint(m.transmission)
    def cannot_use_inactive_branches(b, branch):
        return b.branchNotInUse[branch].indicator_var.implies(
            lor(
                i_p.branchDisabled[branch].indicator_var,
                i_p.branchRetired[branch].indicator_var,
            )
        )

    # Define bounds on thermal generator spinning reserve supply
    def spinning_reserve_limits(b, thermalGen):
        return (
            0,
            m.spinningReserveFraction[thermalGen] * m.thermalCapacity[thermalGen],
        )

    b.spinningReserve = Var(
        m.thermalGenerators,
        domain=NonNegativeReals,
        bounds=spinning_reserve_limits,
        initialize=0,
        units=u.MW,
    )

    # Define bounds on thermal generator quickstart reserve supply
    def quickstart_reserve_limits(b, thermalGen):
        return (
            0,
            m.quickstartReserveFraction[thermalGen] * m.thermalCapacity[thermalGen],
        )

    b.quickstartReserve = Var(
        m.thermalGenerators,
        domain=NonNegativeReals,
        bounds=quickstart_reserve_limits,
        initialize=0,
        units=u.MW,
    )


def add_dispatch_constraints(b, disp_per):
    """Add dispatch-associated inequalities to representative period block."""
    m = b.model()
    c_p = b.parent_block()
    r_p = c_p.parent_block()
    i_p = r_p.parent_block()

    for key in m.loads.keys():
        m.loads[key] *= max(0, rng.normal(0.5, 0.2))

    # Energy balance constraint
    @b.Constraint(m.buses)
    def flow_balance(b, bus):
        balance = 0
        load = m.loads.get(bus) or 0
        end_points = [
            line for line in m.transmission if m.transmission[line]["from_bus"] == bus
        ]
        start_points = [
            line for line in m.transmission if m.transmission[line]["to_bus"] == bus
        ]
        gens = [
            gen
            for gen in m.generators
            if m.md.data["elements"]["generator"][gen]["bus"] == bus
        ]
        balance -= sum(b.powerFlow[i] for i in end_points)
        balance += sum(b.powerFlow[i] for i in start_points)
        balance += sum(b.thermalGeneration[g] for g in gens if g in m.thermalGenerators)
        balance += sum(
            b.renewableGeneration[g] for g in gens if g in m.renewableGenerators
        )
        balance -= load
        balance += b.loadShed[bus]
        return balance == 0

    # Capacity factor constraint
    # NOTE: In comparison to reference work, this is *per renewable generator*
    @b.Constraint(m.renewableGenerators)
    def capacity_factor(b, renewableGen):
        return (
            b.renewableGeneration[renewableGen] + b.renewableCurtailment[renewableGen]
            == m.renewableCapacity[renewableGen]
        )

    @b.Constraint(m.renewableGenerators)
    def operational_renewables_only(b, renewableGen):
        return (
            b.renewableGeneration[renewableGen]
            <= i_p.renewableInstalled[renewableGen]
            + i_p.renewableOperational[renewableGen]
        )

    # RESERVE -- total operating (spinning + quickstart)
    # Total operating reserve constraint
    ## NOTE: min operating reserve is a percentage of load
    ## FIXME: Reserve enforcement causes infeasibility issues.  We should track
    ## reserve shortage in some way and find a way to penalize it -- how is this
    ## done in ISOs?  Is it an issue to assign this as a regional
    # @b.Constraint(m.regions)
    # def total_operating_reserve(b, region):
    #     return sum(
    #         b.spinningReserve[gen] + b.quickstartReserve[gen]
    #         for gen in m.thermalGenerators & m.gensAtRegion[region]
    #     ) >= m.minOperatingReserve[region] * (
    #         sum(
    #             (m.loads.get(bus) or 0)
    #             for bus in m.buses
    #             if m.md.data["elements"]["bus"][bus]["area"] == region
    #         )
    #     )

    # # Total spinning reserve constraint
    # @b.Constraint(m.regions)
    # def total_spinning_reserve(b, region):
    #     return sum(
    #         b.spinningReserve[gen]
    #         for gen in m.thermalGenerators & m.gensAtRegion[region]
    #     ) >= m.minSpinningReserve[region] * sum(
    #         (m.loads.get(bus) or 0)
    #         for bus in m.buses
    #         if m.md.data["elements"]["bus"][bus]["area"] == region
    #     )


def add_commitment_variables(b, commitment_period):
    """Add variables and disjuncts to commitment period block."""
    m = b.model()
    r_p = b.parent_block()
    i_p = r_p.parent_block()

    # Define disjunction on generator status: on/startup/shutdown/off
    @b.Disjunct(m.thermalGenerators)
    def genOn(disj, generator):
        # operating limits
        ## NOTE: Reminder: thermalMin is a percentage of thermalCapacity
        b = disj.parent_block()

        # Minimum operating Limits
        @disj.Constraint(b.dispatchPeriods)
        def operating_limit_min(d, dispatchPeriod):
            return (
                m.thermalMin[generator]
                <= b.dispatchPeriod[dispatchPeriod].thermalGeneration[generator]
            )

        # Maximum operating limits
        @disj.Constraint(b.dispatchPeriods)
        def operating_limit_max(d, dispatchPeriod):
            return (
                b.dispatchPeriod[dispatchPeriod].thermalGeneration[generator]
                + b.dispatchPeriod[dispatchPeriod].spinningReserve[generator]
                <= m.thermalCapacity[generator]
            )

        # Ramp up limit constraints for fully on generators
        @disj.Constraint(b.dispatchPeriods, m.thermalGenerators)
        def ramp_up_limits(disj, dispatchPeriod, generator):
            return (
                b.dispatchPeriod[dispatchPeriod].thermalGeneration[generator]
                - b.dispatchPeriod[dispatchPeriod - 1].thermalGeneration[generator]
                <= m.rampUpRates[generator]
                * b.dispatchPeriod[dispatchPeriod].periodLength
                * m.thermalCapacity[generator]
                if dispatchPeriod != 1
                else Constraint.Skip
            )

        # Ramp down limit constraints for fully on generators
        @disj.Constraint(b.dispatchPeriods, m.thermalGenerators)
        def ramp_down_limits(disj, dispatchPeriod, generator):
            return (
                b.dispatchPeriod[dispatchPeriod - 1].thermalGeneration[generator]
                - b.dispatchPeriod[dispatchPeriod].thermalGeneration[generator]
                <= m.rampDownRates[generator]
                * b.dispatchPeriod[dispatchPeriod].periodLength
                * m.thermalCapacity[generator]
                if dispatchPeriod != 1
                else Constraint.Skip
            )

        # Maximum spinning reserve constraint
        ##NOTE: maxSpiningReserve is a percentage of thermalCapacity
        @disj.Constraint(b.dispatchPeriods, m.thermalGenerators)
        def max_spinning_reserve(disj, dispatchPeriod, generator):
            return (
                b.dispatchPeriod[dispatchPeriod].spinningReserve[generator]
                <= m.maxSpinningReserve[generator] * m.thermalCapacity[generator]
            )

    @b.Disjunct(m.thermalGenerators)
    def genStartup(disj, generator):
        b = disj.parent_block()

        # operating limits
        ## NOTE: Reminder: thermalMin is a percentage of thermalCapacity
        @disj.Constraint(b.dispatchPeriods)
        def operating_limit_min(d, dispatchPeriod):
            return 0 <= b.dispatchPeriod[dispatchPeriod].thermalGeneration[generator]

        # Maximum operating limits
        @disj.Constraint(b.dispatchPeriods)
        def operating_limit_max(d, dispatchPeriod):
            return (
                b.dispatchPeriod[dispatchPeriod].thermalGeneration[generator]
                + b.dispatchPeriod[dispatchPeriod].spinningReserve[generator]
                <= m.thermalMin[generator]
            )

        # Ramp up constraints for generators starting up
        ## TODO: is this max necessary? I would like to remove
        @disj.Constraint(b.dispatchPeriods, m.thermalGenerators)
        def ramp_up_limits(disj, dispatchPeriod, generator):
            return (
                b.dispatchPeriod[dispatchPeriod].thermalGeneration[generator]
                - b.dispatchPeriod[dispatchPeriod - 1].thermalGeneration[generator]
                <= max(
                    m.thermalMin[generator],
                    m.rampUpRates[generator]
                    * b.dispatchPeriod[dispatchPeriod].periodLength,
                )
                * m.thermalCapacity[generator]
                if dispatchPeriod != 1
                else Constraint.Skip
            )

    @b.Disjunct(m.thermalGenerators)
    def genShutdown(disj, generator):
        b = disj.parent_block()

        # operating limits
        ## NOTE: Reminder: thermalMin is a percentage of thermalCapacity
        @disj.Constraint(b.dispatchPeriods)
        def operating_limit_min(d, dispatchPeriod):
            return 0 <= b.dispatchPeriod[dispatchPeriod].thermalGeneration[generator]

        # Maximum operating limits
        @disj.Constraint(b.dispatchPeriods)
        def operating_limit_max(d, dispatchPeriod):
            return (
                b.dispatchPeriod[dispatchPeriod].thermalGeneration[generator]
                + b.dispatchPeriod[dispatchPeriod].spinningReserve[generator]
                <= m.thermalMin[generator]
            )

        # Ramp down constraints for generators shutting down
        @disj.Constraint(b.dispatchPeriods, m.thermalGenerators)
        def ramp_down_limits(disj, dispatchPeriod, generator):
            return (
                b.dispatchPeriod[dispatchPeriod - 1].thermalGeneration[generator]
                - b.dispatchPeriod[dispatchPeriod].thermalGeneration[generator]
                <= max(
                    m.thermalMin[generator],
                    m.rampDownRates[generator]
                    * b.dispatchPeriod[dispatchPeriod].periodLength,
                )
                * m.thermalCapacity[generator]
                if dispatchPeriod != 1
                else Constraint.Skip
            )

    @b.Disjunct(m.thermalGenerators)
    def genOff(disj, generator):
        b = disj.parent_block()

        # operating limits
        ## NOTE: Reminder: thermalMin is a percentage of thermalCapacity
        @disj.Constraint(b.dispatchPeriods)
        def operating_limit_max(disj, dispatchPeriod):
            return b.dispatchPeriod[dispatchPeriod].thermalGeneration[generator] <= 0

        # Maximum quickstart reserve constraint
        ## NOTE: maxQuickstartReserve is a percentage of thermalCapacity
        @disj.Constraint(b.dispatchPeriods, m.thermalGenerators)
        def max_quickstart_reserve(disj, dispatchPeriod, generator):
            return (
                b.dispatchPeriod[dispatchPeriod].quickstartReserve[generator]
                <= m.maxQuickstartReserve[generator] * m.thermalCapacity[generator]
            )

    @b.Disjunction(m.thermalGenerators)
    def genStatus(disj, generator):
        return [
            disj.genOn[generator],
            disj.genStartup[generator],
            disj.genShutdown[generator],
            disj.genOff[generator],
        ]

    # Generators cannot be committed unless they are operational or just installed
    @b.LogicalConstraint(m.thermalGenerators)
    def commit_active_gens_only(b, generator):
        return lor(
            b.genOn[generator].indicator_var,
            b.genStartup[generator].indicator_var,
            b.genShutdown[generator].indicator_var,
        ).implies(
            lor(
                i_p.genOperational[generator].indicator_var,
                i_p.genInstalled[generator].indicator_var,
                i_p.genExtended[generator].indicator_var,
            )
        )


def add_commitment_constraints(
    b,
    comm_per,
):
    """Add commitment-associated disjunctions and constraints to representative period block."""
    m = b.model()
    r_p = b.parent_block()
    i_p = r_p.parent_block()

    # Define total renewable surplus/deficit for commitment block
    @b.Expression()
    def renewableSurplusCommitment(b):
        return sum(
            m.dispatchPeriodLength * b.dispatchPeriod[disp_per].renewableSurplusDispatch
            for disp_per in b.dispatchPeriods
        )

    # Define total operating costs for commitment block
    ## TODO: Replace this constraint with expressions using bounds transform
    ## NOTE: expressions are stored in gtep_cleanup branch
    ## costs considered need to be re-assessed and account for missing data
    @b.Expression()
    def operatingCostCommitment(b):
        return (
            sum(
                ## FIXME: update test objective value when this changes; ready to uncomment
                # (m.dispatchPeriodLength / 60) *
                b.dispatchPeriod[disp_per].operatingCostDispatch
                for disp_per in b.dispatchPeriods
            )
            + sum(
                m.fixedOperatingCost[gen]
                # * m.thermalCapacity[gen]
                * (
                    b.genOn[gen].indicator_var.get_associated_binary()
                    + b.genShutdown[gen].indicator_var.get_associated_binary()
                    + b.genStartup[gen].indicator_var.get_associated_binary()
                )
                for gen in m.thermalGenerators
            )
            ## FIXME: how do we do assign fixed operating costs to renewables; flat per location or per MW
            + sum(
                m.fixedOperatingCost[gen]
                # * m.renewableCapacity[gen]
                for gen in m.renewableGenerators
            )
            + sum(
                m.startupCost[gen]
                * b.genStartup[gen].indicator_var.get_associated_binary()
                for gen in m.thermalGenerators
            )
        )

    # Define total curtailment for commitment block
    @b.Expression()
    def renewableCurtailmentCommitment(b):
        return sum(
            b.dispatchPeriod[disp_per].renewableCurtailmentDispatch
            for disp_per in b.dispatchPeriods
        )


def commitment_period_rule(b, commitment_period):
    """Create commitment period block.

    :param b: commitment period block
    :param commitment_period: corresponding commitment period label
    """
    m = b.model()
    r_p = b.parent_block()
    i_p = r_p.parent_block()

    b.commitmentPeriod = commitment_period
    b.dispatchPeriods = RangeSet(m.numDispatchPeriods[r_p.currentPeriod])
    b.carbonTax = Param(default=0)
    b.dispatchPeriod = Block(b.dispatchPeriods)

    # update properties for this time period!!!!
    if m.data_list:
        m.md = m.data_list[i_p.representativePeriods.index(r_p.currentPeriod)]

    # Making an exception for cases where gens were candidates
    # bc their time series reduced to single values. Will probably need to fix
    # this and look at where that reduction is taking place because we need more
    # than a single value if the generator is built. (Probably? Maybe there's a
    # different way to handle candidate renewable data because this assumes
    # knowledge of the future outputs of a candidate... could be captured by scenarios?)
    # Maximum output of each renewable generator
    m.renewableCapacity = {
        renewableGen: (
            0
            if type(m.md.data["elements"]["generator"][renewableGen]["p_max"]) == float
            else m.md.data["elements"]["generator"][renewableGen]["p_max"]["values"][
                commitment_period - 1
            ]
        )
        for renewableGen in m.renewableGenerators
    }

    ## TODO: Redesign load scaling and allow nature of it as argument
    # Demand at each bus
    temp_scale = 3
    temp_scale = 10

    scale_loads = True
    if scale_loads:
        m.loads = {
            m.md.data["elements"]["load"][load_n]["bus"]: (
                temp_scale
                * (
                    1
                    + (temp_scale + i_p.investmentStage) / (temp_scale + len(m.stages))
                )
            )
            * m.md.data["elements"]["load"][load_n]["p_load"]["values"][
                commitment_period - 1
            ]
            for load_n in m.md.data["elements"]["load"]
        }
        # Testing
        # print(m.loads)
    else:
        m.loads = {
            m.md.data["elements"]["load"][load_n]["bus"]: m.md.data["elements"]["load"][
                load_n
            ]["p_load"]["values"][commitment_period - 1]
            for load_n in m.md.data["elements"]["load"]
        }

    ## TODO: This feels REALLY inelegant and bad.
    ## TODO: Something weird happens if I say periodLength has a unit
    for period in b.dispatchPeriods:
        b.dispatchPeriod[period].periodLength = Param(within=PositiveReals, default=1)
        add_dispatch_variables(b.dispatchPeriod[period], period)

    add_commitment_variables(b, commitment_period)
    add_commitment_constraints(b, commitment_period)

    for period in b.dispatchPeriods:
        add_dispatch_constraints(b.dispatchPeriod[period], period)


def add_representative_period_variables(b, rep_per):
    m = b.model()
    i_p = b.parent_block()

    b.renewableSurplusRepresentative = Var(within=Reals, initialize=0, units=u.USD)


def add_representative_period_constraints(b, rep_per):
    m = b.model()
    i_p = b.parent_block()

    @b.LogicalConstraint(b.commitmentPeriods, m.thermalGenerators)
    def consistent_commitment_shutdown(b, commitmentPeriod, thermalGen):
        req_shutdown_periods = ceil(
            1 / float(m.md.data["elements"]["generator"][thermalGen]["ramp_down_rate"])
        )
        return (
            atmost(
                req_shutdown_periods - 1,
                [
                    b.commitmentPeriod[commitmentPeriod - j - 1]
                    .genShutdown[thermalGen]
                    .indicator_var
                    for j in range(min(req_shutdown_periods, commitmentPeriod - 1))
                ],
            ).land(
                b.commitmentPeriod[commitmentPeriod - 1]
                .genShutdown[thermalGen]
                .indicator_var
            )
            # | b.commitmentPeriod[commitmentPeriod-1].genOn.indicator_var)
            .implies(
                b.commitmentPeriod[commitmentPeriod]
                .genShutdown[thermalGen]
                .indicator_var
            )
            if commitmentPeriod != 1
            else LogicalConstraint.Skip
        )

    @b.LogicalConstraint(b.commitmentPeriods, m.thermalGenerators)
    def consistent_commitment_off_after_shutdown(b, commitmentPeriod, thermalGen):
        req_shutdown_periods = ceil(
            1 / float(m.md.data["elements"]["generator"][thermalGen]["ramp_down_rate"])
        )
        return (
            atleast(
                req_shutdown_periods,
                [
                    b.commitmentPeriod[commitmentPeriod - j - 1]
                    .genShutdown[thermalGen]
                    .indicator_var
                    for j in range(min(req_shutdown_periods, commitmentPeriod - 1))
                ],
            )
            .land(
                b.commitmentPeriod[commitmentPeriod - 1]
                .genShutdown[thermalGen]
                .indicator_var
            )
            .implies(
                b.commitmentPeriod[commitmentPeriod].genOff[thermalGen].indicator_var
            )
            if commitmentPeriod != 1
            else LogicalConstraint.Skip
        )

    @b.LogicalConstraint(b.commitmentPeriods, m.thermalGenerators)
    def consistent_commitment_startup(b, commitmentPeriod, thermalGen):
        req_startup_periods = ceil(
            1 / float(m.md.data["elements"]["generator"][thermalGen]["ramp_up_rate"])
        )
        return (
            atmost(
                req_startup_periods - 1,
                [
                    b.commitmentPeriod[commitmentPeriod - j - 1]
                    .genStartup[thermalGen]
                    .indicator_var
                    for j in range(min(req_startup_periods, commitmentPeriod - 1))
                ],
            ).land(
                b.commitmentPeriod[commitmentPeriod - 1]
                .genStartup[thermalGen]
                .indicator_var
            )
            # | b.commitmentPeriod[commitmentPeriod-1].genOn.indicator_var)
            .implies(
                b.commitmentPeriod[commitmentPeriod]
                .genStartup[thermalGen]
                .indicator_var
            )
            if commitmentPeriod != 1
            else LogicalConstraint.Skip
        )

    @b.LogicalConstraint(b.commitmentPeriods, m.thermalGenerators)
    def consistent_commitment_on_after_startup(b, commitmentPeriod, thermalGen):
        req_startup_periods = ceil(
            1 / float(m.md.data["elements"]["generator"][thermalGen]["ramp_up_rate"])
        )
        return (
            atleast(
                req_startup_periods,
                [
                    b.commitmentPeriod[commitmentPeriod - j - 1]
                    .genStartup[thermalGen]
                    .indicator_var
                    for j in range(min(req_startup_periods, commitmentPeriod - 1))
                ],
            )
            .land(
                b.commitmentPeriod[commitmentPeriod - 1]
                .genStartup[thermalGen]
                .indicator_var
            )
            .implies(
                b.commitmentPeriod[commitmentPeriod].genOn[thermalGen].indicator_var
            )
            if commitmentPeriod != 1
            else LogicalConstraint.Skip
        )

    @b.LogicalConstraint(b.commitmentPeriods, m.thermalGenerators)
    def consistent_commitment_uptime(b, commitmentPeriod, thermalGen):
        return (
            atmost(
                int(m.md.data["elements"]["generator"][thermalGen]["min_up_time"]) - 1,
                [
                    b.commitmentPeriod[commitmentPeriod - j - 1]
                    .genOn[thermalGen]
                    .indicator_var
                    for j in range(
                        min(
                            int(
                                m.md.data["elements"]["generator"][thermalGen][
                                    "min_up_time"
                                ]
                            ),
                            commitmentPeriod - 1,
                        )
                    )
                ],
            )
            .land(
                b.commitmentPeriod[commitmentPeriod - 1].genOn[thermalGen].indicator_var
            )
            .implies(
                b.commitmentPeriod[commitmentPeriod].genOn[thermalGen].indicator_var
            )
            if commitmentPeriod
            != 1  # int(m.md.data["elements"]["generator"][thermalGen]["min_up_time"])+1
            else LogicalConstraint.Skip
        )

    @b.LogicalConstraint(b.commitmentPeriods, m.thermalGenerators)
    def consistent_commitment_shutdown_after_uptime(b, commitmentPeriod, thermalGen):
        return (
            (
                atleast(
                    int(m.md.data["elements"]["generator"][thermalGen]["min_up_time"]),
                    [
                        b.commitmentPeriod[commitmentPeriod - j - 1]
                        .genOn[thermalGen]
                        .indicator_var
                        for j in range(
                            min(
                                int(
                                    m.md.data["elements"]["generator"][thermalGen][
                                        "min_up_time"
                                    ]
                                ),
                                commitmentPeriod - 1,
                            )
                        )
                    ],
                ).land(
                    b.commitmentPeriod[commitmentPeriod - 1]
                    .genOn[thermalGen]
                    .indicator_var
                )
            ).implies(
                b.commitmentPeriod[commitmentPeriod].genOn[thermalGen].indicator_var
                | b.commitmentPeriod[commitmentPeriod]
                .genShutdown[thermalGen]
                .indicator_var
            )
            if commitmentPeriod != 1
            else LogicalConstraint.Skip
        )

    @b.LogicalConstraint(b.commitmentPeriods, m.thermalGenerators)
    def consistent_commitment_downtime(b, commitmentPeriod, thermalGen):
        return (
            (
                atmost(
                    int(m.md.data["elements"]["generator"][thermalGen]["min_down_time"])
                    - 1,
                    [
                        b.commitmentPeriod[commitmentPeriod - j - 1]
                        .genOff[thermalGen]
                        .indicator_var
                        for j in range(
                            min(
                                int(
                                    m.md.data["elements"]["generator"][thermalGen][
                                        "min_down_time"
                                    ]
                                ),
                                commitmentPeriod - 1,
                            )
                        )
                    ],
                ).land(
                    b.commitmentPeriod[commitmentPeriod - 1]
                    .genOff[thermalGen]
                    .indicator_var
                )
            ).implies(
                b.commitmentPeriod[commitmentPeriod].genOff[thermalGen].indicator_var
            )
            if commitmentPeriod
            != 1  # >= int(m.md.data["elements"]["generator"][thermalGen]["min_down_time"])+1
            else LogicalConstraint.Skip
        )

    @b.LogicalConstraint(b.commitmentPeriods, m.thermalGenerators)
    def consistent_commitment_start_after_downtime(b, commitmentPeriod, thermalGen):
        return (
            (
                atleast(
                    int(
                        m.md.data["elements"]["generator"][thermalGen]["min_down_time"]
                    ),
                    [
                        b.commitmentPeriod[commitmentPeriod - j - 1]
                        .genOff[thermalGen]
                        .indicator_var
                        for j in range(
                            min(
                                int(
                                    m.md.data["elements"]["generator"][thermalGen][
                                        "min_down_time"
                                    ]
                                ),
                                commitmentPeriod - 1,
                            )
                        )
                    ],
                ).land(
                    b.commitmentPeriod[commitmentPeriod - 1]
                    .genOff[thermalGen]
                    .indicator_var
                )
            ).implies(
                b.commitmentPeriod[commitmentPeriod].genOff[thermalGen].indicator_var
                | b.commitmentPeriod[commitmentPeriod]
                .genStartup[thermalGen]
                .indicator_var
            )
            if commitmentPeriod != 1
            else LogicalConstraint.Skip
        )


def representative_period_rule(
    b,
    representative_period,
):
    """Create representative period block.

    :b: Representative period block
    :representative_period: corresponding representative period label
    """
    m = b.model()
    i_s = b.parent_block()

    b.currentPeriod = representative_period

    b.commitmentPeriods = RangeSet(m.numCommitmentPeriods[representative_period])
    b.commitmentPeriod = Block(b.commitmentPeriods, rule=commitment_period_rule)

    add_representative_period_variables(b, representative_period)
    add_representative_period_constraints(b, representative_period)


def investment_stage_rule(
    b,
    investment_stage,
):
    """Creates investment stage block.

    :b: Investment block
    :investment_stage: ID for current investment stage
    """
    m = b.parent_block()

    b.representativePeriods = [
        p
        for p in m.representativePeriods
        # if m.representativePeriodStage[p] == investment_stage
    ]
    add_investment_variables(b, investment_stage)
    b.representativePeriod = Block(
        b.representativePeriods, rule=representative_period_rule
    )
    b.maxThermalInvestment = Param(m.regions, default=1000, units=u.MW)
    b.maxRenewableInvestment = Param(m.regions, default=1000, units=u.MW)

    add_investment_constraints(b, investment_stage)


def create_objective_function(m):
    """Creates objective function.  Total cost is operating cost plus
    expansion cost plus penalty cost (penalties include generation deficits,
    renewable quota deficits, and curtailment)
    :param m: Pyomo GTEP model.
    """
    if len(m.stages) > 1:
        m.operatingCost = sum(
            m.investmentStage[stage].operatingCostInvestment for stage in m.stages
        )
        m.expansionCost = sum(
            m.investmentStage[stage].expansionCost for stage in m.stages
        )
        m.penaltyCost = sum(
            m.deficitPenalty[stage]
            * m.investmentFactor[stage]
            * m.investmentStage[stage].quotaDeficit
            + m.investmentStage[stage].renewableCurtailmentInvestment
            for stage in m.stages
        )

    @m.Objective()
    def total_cost_objective_rule(m):
        if len(m.stages) > 1:
            return m.operatingCost + m.expansionCost + m.penaltyCost
        else:
            return (
                m.investmentStage[1].operatingCostInvestment
                + m.investmentStage[1].expansionCost
                + m.deficitPenalty[1]
                * m.investmentFactor[1]
                * m.investmentStage[1].quotaDeficit
                + m.investmentStage[1].renewableCurtailmentInvestment
            )


def model_set_declaration(m, stages, rep_per=["a", "b"], com_per=2, dis_per=2):
    """
    Creates Pyomo Sets necessary (convenient) for solving the GTEP model.

    :m: Pyomo model object
    :stages: Number of stages in investment horizon
    """

    m.buses = Set(
        initialize=m.md.data["elements"]["bus"].keys(), doc="Individual buses"
    )

    m.regions = Set(
        initialize=(
            m.md.data["elements"]["bus"][bus]["area"]
            for bus in m.md.data["elements"]["bus"]
        ),
        doc="Regions / clusters of buses",
    )

    ## TODO: Right now, this means that branches can only be specified entirely as standard
    ## or as dc ... not mix-and-match
    if len(m.md.data["elements"]["branch"]) == 0:
        m.md.data["elements"]["branch"] = m.md.data["elements"]["dc_branch"]

    m.transmission = {
        branch: {
            "from_bus": m.md.data["elements"]["branch"][branch]["from_bus"],
            "to_bus": m.md.data["elements"]["branch"][branch]["to_bus"],
            "reactance": m.md.data["elements"]["branch"][branch]["reactance"],
        }
        for branch in m.md.data["elements"]["branch"]
    }

    m.generators = Set(
        initialize=m.md.data["elements"]["generator"].keys(),
        doc="All generators",
    )

    m.thermalGenerators = Set(
        within=m.generators,
        initialize=(
            gen
            for gen in m.generators
            if m.md.data["elements"]["generator"][gen]["generator_type"] == "thermal"
        ),
        doc="Thermal generators; subset of all generators",
    )

    m.renewableGenerators = Set(
        within=m.generators,
        initialize=(
            gen
            for gen in m.generators
            if m.md.data["elements"]["generator"][gen]["generator_type"] == "renewable"
        ),
        doc="Renewable generators; subset of all generators",
    )

    ## NOTE: will want to cover baseline generator types in IDAES

    if m.md.data["elements"].get("storage"):
        m.storage = Set(
            initialize=(batt for batt in m.md.data["elements"]["storage"]),
            doc="Potential storage units",
        )

    ## TODO: make sure time units are both definable and consistent without being forced

    m.stages = RangeSet(stages, doc="Set of planning periods")

    m.representativePeriods = Set(
        initialize=rep_per,
        doc="Set of representative periods for each planning period",
    )


def model_data_references(m):
    """Creates and labels data for GTEP model; ties input data
    to model directly.
    :param m: Pyomo model object
    """

    # Maximum output of each thermal generator
    m.thermalCapacity = {
        thermalGen: m.md.data["elements"]["generator"][thermalGen]["p_max"]
        for thermalGen in m.thermalGenerators
    }

    # Lifetime of each generator; needs units
    m.lifetimes = {
        gen: m.md.data["elements"]["generator"][gen]["lifetime"] for gen in m.generators
    }

    # Minimum output of each thermal generator
    m.thermalMin = {
        thermalGen: m.md.data["elements"]["generator"][thermalGen]["p_min"]
        for thermalGen in m.thermalGenerators
    }

    # Maximum output of each renewable generator
    m.renewableCapacity = {
        renewableGen: (
            0
            if type(m.md.data["elements"]["generator"][renewableGen]["p_max"]) == float
            else max(
                m.md.data["elements"]["generator"][renewableGen]["p_max"]["values"]
            )
        )
        for renewableGen in m.renewableGenerators
    }

    # A fraction of renewableCapacity representing fraction of capacity
    # that can be reliably counted toward planning reserve requirement
    # TODO: WHAT HAVE I DONE HERE I HATE IT and JSC made it worse...
    m.renewableCapacityValue = {
        renewableGen: (
            0
            if type(m.md.data["elements"]["generator"][renewableGen]["p_max"]) == float
            else min(
                m.md.data["elements"]["generator"][renewableGen]["p_max"]["values"]
            )
            / max(1, m.renewableCapacity[renewableGen])
        )
        for renewableGen in m.renewableGenerators
    }

    # Long term thermal rating of each transmission line
    m.transmissionCapacity = {
        transmissionLine: m.md.data["elements"]["branch"][transmissionLine][
            "rating_long_term"
        ]
        for transmissionLine in m.transmission.keys()
    }

    # Maximum fraction of a thermal generator's maximum output that can be
    # supplied as spinning reserve
    m.spinningReserveFraction = {
        thermalGen: m.md.data["elements"]["generator"][thermalGen][
            "spinning_reserve_frac"
        ]
        for thermalGen in m.thermalGenerators
    }

    # Maximum fraction of a thermal generator's maximum output that can be
    # supplied as quickstart reserve
    m.quickstartReserveFraction = {
        thermalGen: m.md.data["elements"]["generator"][thermalGen][
            "quickstart_reserve_frac"
        ]
        for thermalGen in m.thermalGenerators
    }

    # Demand at each bus
    m.loads = {
        m.md.data["elements"]["load"][load_n]["bus"]: m.md.data["elements"]["load"][
            load_n
        ]["p_load"]
        for load_n in m.md.data["elements"]["load"]
    }

    ## NOTE: lazy fixing for dc_branch and branch... but should be an ok lazy fix
    # Per-distance-unit multiplicative loss rate for each transmission line
    m.lossRate = {
        branch: (m.md.data["elements"]["branch"][branch].get("loss_rate") or 0)
        for branch in m.transmission
    }

    ## NOTE: lazy fixing for dc_branch and branch... but should be an ok lazy fix
    # Distance between terminal buses for each transmission line
    m.distance = {
        branch: (m.md.data["elements"]["branch"][branch].get("distance") or 0)
        for branch in m.transmission
    }

    # JSC TODO: Add cost of investment in each new branch to input data. Currently
    # selected 0 to ensure investments will be selected if needed
    m.branchInvestmentCost = {
        branch: (m.md.data["elements"]["branch"][branch].get("capital_cost") or 0)
        for branch in m.transmission
    }

    # JSC TODO: Add branch capital multiplier to input data.
    m.branchCapitalMultiplier = {
        branch: (m.md.data["elements"]["branch"][branch].get("capital_multiplier") or 1)
        for branch in m.transmission
    }

    # Cost of life extension for each generator, expressed as a fraction of initial investment cost
    m.branchExtensionMultiplier = {
        branch: (
            m.md.data["elements"]["branch"][branch].get("extension_multiplier") or 1
        )
        for branch in m.transmission
    }

    ## TODO: These should go into each stage -- check where these values should come from
    m.peakLoad = Param(m.stages, default=0, units=u.MW)
    m.reserveMargin = Param(m.stages, default=0, units=u.MW)
    m.renewableQuota = Param(m.stages, default=0, units=u.MW)
    m.weights = Param(m.representativePeriods, default=1)
    m.investmentFactor = Param(m.stages, default=1, mutable=True)
    ## NOTE: Lazy approx for NPV
    ## TODO: don't lazily approx NPV, add it into unit handling and calculate from actual time frames
    for stage in m.stages:
        m.investmentFactor[stage] *= 1 / ((1.04) ** (5 * stage))
    m.fixedOperatingCost = Param(m.generators, default=1, units=u.USD)
    m.deficitPenalty = Param(m.stages, default=1, units=u.USD / u.MW)

    # Amount of fuel required to be consumed for startup process for each generator
    m.startFuel = {
        gen: m.md.data["elements"]["generator"][gen]["start_fuel"]
        for gen in m.generators
    }

    # Cost per unit of fuel at each generator
    if "RTS-GMLC" in m.md.data["system"]["name"]:
        m.fuelCost = {
            gen: m.md.data["elements"]["generator"][gen]["fuel_cost"]
            for gen in m.thermalGenerators
        }
    else:
        m.fuelCost = {
            gen: m.md.data["elements"]["generator"][gen]["p_cost"]["values"][1]
            for gen in m.thermalGenerators
        }

    # Cost per MW of curtailed renewable energy
    # NOTE: what should this be valued at?  This being both curtailment and load shed.
    # TODO: update valuations
    m.curtailmentCost = 2 * max(m.fuelCost.values())
    m.loadShedCost = 1000 * m.curtailmentCost

    # Full lifecycle CO_2 emission factor for each generator
    m.emissionsFactor = {
        gen: m.md.data["elements"]["generator"][gen]["emissions_factor"]
        for gen in m.generators
    }

    # Flat startup cost for each generator
    if "RTS-GMLC" in m.md.data["system"]["name"]:
        m.startupCost = {
            gen: m.md.data["elements"]["generator"][gen]["non_fuel_startup_cost"]
            for gen in m.thermalGenerators
        }
    else:
        m.startupCost = {
            gen: m.md.data["elements"]["generator"][gen]["startup_cost"]
            for gen in m.generators
        }

    # (Arbitrary) multiplier for new generator investments corresponds to depreciation schedules
    # for individual technologies; higher values are indicative of slow depreciation
    m.capitalMultiplier = {
        gen: m.md.data["elements"]["generator"][gen]["capital_multiplier"]
        for gen in m.generators
    }

    # Cost of life extension for each generator, expressed as a fraction of initial investment cost
    m.extensionMultiplier = {
        gen: m.md.data["elements"]["generator"][gen]["extension_multiplier"]
        for gen in m.generators
    }

    # Cost of investment in each new generator
    m.generatorInvestmentCost = {
        # gen: m.md.data["elements"]["generator"][gen]["investment_cost"]
        # for gen in m.generators]
        gen: 0
        for gen in m.generators
    }

    # Minimum operating reserve, expressed as a fraction of load within a region
    m.minOperatingReserve = {
        region: m.md.data["system"]["min_operating_reserve"] for region in m.regions
    }

    # Minimum spinning reserve, expressed as a fraction of load within a region
    m.minSpinningReserve = {
        region: m.md.data["system"]["min_spinning_reserve"] for region in m.regions
    }

    # Maximum spinning reserve available for each generator; expressed as a fraction
    # maximum generator output
    m.maxSpinningReserve = {
        gen: m.md.data["elements"]["generator"][gen]["max_spinning_reserve"]
        for gen in m.thermalGenerators
    }

    # Maximum quickstart reserve available for each generator; expressed as a fraction
    # maximum generator output
    m.maxQuickstartReserve = {
        gen: m.md.data["elements"]["generator"][gen]["max_quickstart_reserve"]
        for gen in m.thermalGenerators
    }

    # Ramp up rates for each generator; expressed as a fraction of maximum generator output
    m.rampUpRates = {
        thermalGen: m.md.data["elements"]["generator"][thermalGen]["ramp_up_rate"]
        for thermalGen in m.thermalGenerators
    }

    # Ramp down rates for each generator; expressed as a fraction of maximum generator output
    m.rampDownRates = {
        thermalGen: m.md.data["elements"]["generator"][thermalGen]["ramp_down_rate"]
        for thermalGen in m.thermalGenerators
    }

    # Matching for each generator to the region containing the bus at which the generator
    # is located
    m.gensAtRegion = {
        region: gen
        for region in m.regions
        for gen in m.generators
        if m.md.data["elements"]["bus"][m.md.data["elements"]["generator"][gen]["bus"]][
            "area"
        ]
        == region
    }


def model_create_investment_stages(m, stages):
    """Creates investment blocks and linking constraints for GTEP model.
    Largely manages retirements and links operational units in a given investment stage
    to operational + installed - retired in the previous investment stage.

    :m: Pyomo model object
    :stages: Number of investment stages in planning horizon
    """

    m.investmentStage = Block(m.stages, rule=investment_stage_rule)

    # Retirement/extension relationships over investment periods -- C&P'd
    # from the paper.  These are okay.
    # if len(m.stages) > 1:

    #     @m.Constraint(m.stages, m.thermalGenerators)
    #     def gen_retirement(m, stage, gen):
    #         return sum(
    #             m.investmentStage[t_2]
    #             .genInstalled[gen]
    #             .indicator_var.get_associated_binary()
    #             for t_2 in m.stages
    #             if t_2 <= stage - m.lifetimes[gen]
    #         ) <= sum(
    #             m.investmentStage[t_1]
    #             .genRetired[gen]
    #             .indicator_var.get_associated_binary()
    #             + m.investmentStage[t_1]
    #             .genExtended[gen]
    #             .indicator_var.get_associated_binary()
    #             for t_1 in m.stages
    #             if t_1 <= stage
    #         )

    # Linking generator investment status constraints
    @m.Constraint(m.stages, m.thermalGenerators)
    def gen_stats_link(m, stage, gen):
        return (
            m.investmentStage[stage]
            .genOperational[gen]
            .indicator_var.get_associated_binary()
            == m.investmentStage[stage - 1]
            .genOperational[gen]
            .indicator_var.get_associated_binary()
            + m.investmentStage[stage - 1]
            .genInstalled[gen]
            .indicator_var.get_associated_binary()
            - m.investmentStage[stage - 1]
            .genRetired[gen]
            .indicator_var.get_associated_binary()
            if stage != 1
            else Constraint.Skip
        )

    # Renewable generation (in MW) retirement relationships
    if len(m.stages) > 1:

        @m.Constraint(m.stages, m.renewableGenerators)
        def renewable_retirement(m, stage, gen):
            return sum(
                m.investmentStage[t_2].renewableInstalled[gen]
                for t_2 in m.stages
                if t_2 <= stage - m.lifetimes[gen]
            ) <= sum(
                m.investmentStage[t_1].renewableRetired[gen]
                + m.investmentStage[t_1].renewableExtended[gen]
                for t_1 in m.stages
                if t_1 <= stage
            )

    # Total renewable generation (in MW) operational at a given stage
    # is equal to what was operational and/or installed in the previous stage
    # less what was retired in the previous stage
    @m.Constraint(m.stages, m.renewableGenerators)
    def renewable_stats_link(m, stage, gen):
        return (
            m.investmentStage[stage].renewableOperational[gen]
            == m.investmentStage[stage - 1].renewableOperational[gen]
            + m.investmentStage[stage - 1].renewableInstalled[gen]
            - m.investmentStage[stage - 1].renewableRetired[gen]
            if stage != 1
            else Constraint.Skip
        )

    # If a gen is online at time t, it must have been online or installed at time t-1
    @m.LogicalConstraint(m.stages, m.thermalGenerators)
    def consistent_operation(m, stage, gen):
        return (
            m.investmentStage[stage]
            .genOperational[gen]
            .indicator_var.implies(
                m.investmentStage[stage - 1].genOperational[gen].indicator_var
                | m.investmentStage[stage - 1].genInstalled[gen].indicator_var
            )
            if stage != 1
            else LogicalConstraint.Skip
        )

    # If a gen is online at time t, it must be online, extended, or retired at time t+1
    @m.LogicalConstraint(m.stages, m.thermalGenerators)
    def consistent_operation_future(m, stage, gen):
        return (
            m.investmentStage[stage - 1]
            .genOperational[gen]
            .indicator_var.implies(
                m.investmentStage[stage].genOperational[gen].indicator_var
                | m.investmentStage[stage].genExtended[gen].indicator_var
                | m.investmentStage[stage].genRetired[gen].indicator_var
            )
            if stage != 1
            else LogicalConstraint.Skip
        )

    # Retirement in period t-1 implies disabled in period t
    @m.LogicalConstraint(m.stages, m.thermalGenerators)
    def full_retirement(m, stage, gen):
        return (
            m.investmentStage[stage - 1]
            .genRetired[gen]
            .indicator_var.implies(
                m.investmentStage[stage].genDisabled[gen].indicator_var
            )
            if stage != 1
            else LogicalConstraint.Skip
        )

    # If a gen is disabled at time t-1, it must stay disabled  at time t
    @m.LogicalConstraint(m.stages, m.thermalGenerators)
    def consistent_disabled(m, stage, gen):
        return (
            m.investmentStage[stage - 1]
            .genDisabled[gen]
            .indicator_var.implies(
                m.investmentStage[stage].genDisabled[gen].indicator_var
                | m.investmentStage[stage].genInstalled[gen].indicator_var
            )
            if stage != 1
            else LogicalConstraint.Skip
        )

    # If a gen is extended at time t-1, it must stay extended or be retired at time t
    @m.LogicalConstraint(m.stages, m.thermalGenerators)
    def consistent_extended(m, stage, gen):
        return (
            m.investmentStage[stage - 1]
            .genExtended[gen]
            .indicator_var.implies(
                m.investmentStage[stage].genExtended[gen].indicator_var
                | m.investmentStage[stage].genRetired[gen].indicator_var
            )
            if stage != 1
            else LogicalConstraint.Skip
        )

    # Installation in period t-1 implies operational in period t
    @m.LogicalConstraint(m.stages, m.thermalGenerators)
    def full_investment(m, stage, gen):
        return (
            m.investmentStage[stage - 1]
            .genInstalled[gen]
            .indicator_var.implies(
                m.investmentStage[stage].genOperational[gen].indicator_var
            )
            if stage != 1
            else LogicalConstraint.Skip
        )

    # If a branch is online at time t, it must have been online or installed at time t-1
    @m.LogicalConstraint(m.stages, m.transmission)
    def consistent_branch_operation(m, stage, branch):
        return (
            m.investmentStage[stage]
            .branchOperational[branch]
            .indicator_var.implies(
                m.investmentStage[stage - 1].branchOperational[branch].indicator_var
                | m.investmentStage[stage - 1].branchInstalled[branch].indicator_var
            )
            if stage != 1
            else LogicalConstraint.Skip
        )

    # If a branch is online at time t, it must be online, extended, or retired at time t+1
    @m.LogicalConstraint(m.stages, m.transmission)
    def consistent_branch_operation_future(m, stage, branch):
        return (
            m.investmentStage[stage - 1]
            .branchOperational[branch]
            .indicator_var.implies(
                m.investmentStage[stage].branchOperational[branch].indicator_var
                | m.investmentStage[stage].branchExtended[branch].indicator_var
                | m.investmentStage[stage].branchRetired[branch].indicator_var
            )
            if stage != 1
            else LogicalConstraint.Skip
        )

    # Retirement in period t-1 implies disabled in period t
    @m.LogicalConstraint(m.stages, m.transmission)
    def full_branch_retirement(m, stage, branch):
        return (
            m.investmentStage[stage - 1]
            .branchRetired[branch]
            .indicator_var.implies(
                m.investmentStage[stage].branchDisabled[branch].indicator_var
            )
            if stage != 1
            else LogicalConstraint.Skip
        )

    # If a branch is disabled at time t-1, it must stay disabled or be installed at time t
    @m.LogicalConstraint(m.stages, m.transmission)
    def consistent_branch_disabled(m, stage, branch):
        return (
            m.investmentStage[stage - 1]
            .branchDisabled[branch]
            .indicator_var.implies(
                m.investmentStage[stage].branchDisabled[branch].indicator_var
                | m.investmentStage[stage].branchInstalled[branch].indicator_var
            )
            if stage != 1
            else LogicalConstraint.Skip
        )

    # If a branch is extended at time t-1, it must stay extended or be retired at time t
    @m.LogicalConstraint(m.stages, m.transmission)
    def consistent_branch_extended(m, stage, branch):
        return (
            m.investmentStage[stage - 1]
            .branchExtended[branch]
            .indicator_var.implies(
                m.investmentStage[stage].branchExtended[branch].indicator_var
                | m.investmentStage[stage].branchRetired[branch].indicator_var
            )
            if stage != 1
            else LogicalConstraint.Skip
        )

    # Installation in period t-1 implies operational in period t
    @m.LogicalConstraint(m.stages, m.transmission)
    def full_branch_investment(m, stage, branch):
        return (
            m.investmentStage[stage - 1]
            .branchInstalled[branch]
            .indicator_var.implies(
                m.investmentStage[stage].branchOperational[branch].indicator_var
            )
            if stage != 1
            else LogicalConstraint.Skip
        )<|MERGE_RESOLUTION|>--- conflicted
+++ resolved
@@ -15,11 +15,9 @@
 from pyomo.repn.linear import LinearRepnVisitor
 import json
 import numpy as np
-<<<<<<< HEAD
+
 import math
-=======
-
->>>>>>> 870dfc64
+
 
 from math import ceil
 from config_options import _get_model_config
