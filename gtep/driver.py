--- conflicted
+++ resolved
@@ -9,26 +9,7 @@
 data_path = "./gtep/data/5bus"
 data_object = ExpansionPlanningData()
 data_object.load_prescient(data_path)
-<<<<<<< HEAD
-# mod_object = ExpansionPlanningModel(
-#     stages=2,
-#     data=data_object.md,
-#     num_reps=2,
-#     len_reps=1,
-#     num_commit=24,
-#     num_dispatch=12,
-# )
-# mod_object.create_model()
-# TransformationFactory("gdp.bound_pretransformation").apply_to(mod_object.model)
-# TransformationFactory("gdp.bigm").apply_to(mod_object.model)
-# # opt = SolverFactory("gurobi")
-# # opt = Gurobi()
-# opt = Highs()
-# # mod_object.results = opt.solve(mod_object.model, tee=True)
-# mod_object.results = opt.solve(mod_object.model)
 
-sol_object = ExpansionPlanningSolution()
-=======
 mod_object = ExpansionPlanningModel(
     stages=4,
     data=data_object.md,
@@ -49,7 +30,7 @@
 sol_object = ExpansionPlanningSolution()
 sol_object.load_from_model(mod_object)
 sol_object.dump_json()
->>>>>>> 3592e834
+
 sol_object.import_data_object(data_object)
 
 # sol_object.read_json("./gtep_lots_of_buses_solution.json")  # "./gtep/data/WECC_USAEE"
