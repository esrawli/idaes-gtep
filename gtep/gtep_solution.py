--- conflicted
+++ resolved
@@ -11,7 +11,6 @@
 
 import json
 from pathlib import Path
-import os
 
 
 import matplotlib as mpl
@@ -122,11 +121,6 @@
             # split the name to figure out depth
             split_name = val[0].name.split(".")
 
-<<<<<<< HEAD
-            if split_name[1] == "expansionCost":
-                pass
-=======
->>>>>>> b1b04d6a
 
             # start at the bottom and nest accordingly
             tmp_dict = {
@@ -261,12 +255,6 @@
 
         
         # figure out how big the plot needs to be
-<<<<<<< HEAD
-        plot_height = len(keys)
-        if plot_height < 2 * len(vars):
-            plot_height = 2 * len(vars)
-        gs = fig.add_gridspec(plot_height, 2)
-=======
         gridspec_height = 2*max(len(keys), len(vars))
         gridspec_width = 2
         fig_width_padding = 0
@@ -284,7 +272,6 @@
             fig_height = floor(fig_width/2)
         elif fig_height/fig_height > 2:
             fig_height = floor(fig_height/2)
->>>>>>> b1b04d6a
 
         # set up plot
         fig = plt.figure(figsize=(fig_width,
@@ -351,12 +338,6 @@
 
         fig.align_labels()
         fig.suptitle(f"{parent_key_string}")
-<<<<<<< HEAD
-        fig.savefig(
-            f"{save_dir}{parent_key_string}_{pretty_title.replace(' ', '_')}.png"
-        )
-        plt.close("all")
-=======
         fig.savefig(f"{save_dir}{parent_key_string}_{pretty_title.replace(" ", "_")}.png")
         plt.close()
         
@@ -406,7 +387,6 @@
                                                 edgecolor='black',
                                                 color=line.get_color())
                         ax_bins.add_patch(tmp_rect)
->>>>>>> b1b04d6a
 
 
 
@@ -471,19 +451,9 @@
         # go through a commitment period and parse out the dispatch periods
         level_timeseries = []
         # slice out all keys pertaining to dispatchPeriod
-<<<<<<< HEAD
-        dispatchPeriod_keys = [
-            this_key
-            for this_key in commit_level_dict.keys()
-            if ("dispatchPeriod" in this_key)
-        ]
-        for this_key in dispatchPeriod_keys:
-            dispatch_period_dict = {}
-=======
         level_period_keys = [this_key for this_key in upper_level_dict.keys() if (level_key in this_key) ]
         for this_key in level_period_keys:
             level_period_dict = {}
->>>>>>> b1b04d6a
             # cut out which dispatch period this is
             level_period_number = int(re.split('\[|\]', this_key.split(level_key)[1])[1])
             # print(level_period_number)
@@ -495,26 +465,6 @@
             primals_by_name = {}
 
             # split key on brackets to get title
-<<<<<<< HEAD
-            for this_primal in commit_level_dict[this_key]:
-                print(this_primal)
-
-                primal_category = this_primal.split("[")[0]
-                primal_name = this_primal.split("[")[1].split("]")[0]
-
-                primals_by_category.setdefault(primal_category, {})
-                primals_by_name.setdefault(primal_name, {})
-
-                primals_by_category[primal_category][primal_name] = commit_level_dict[
-                    this_key
-                ][this_primal]
-                primals_by_name[primal_name][primal_category] = commit_level_dict[
-                    this_key
-                ][this_primal]
-            dispatch_period_dict["primals_by_category"] = primals_by_category
-            dispatch_period_dict["primals_by_name"] = primals_by_name
-            dispatch_timeseries.append(dispatch_period_dict)
-=======
             for this_primal in upper_level_dict[this_key]:
                 # check if it has a bracketed relationship, and if it does go ahead, otherwise skip
                 try:
@@ -536,7 +486,6 @@
             level_period_dict["primals_by_category"] = primals_by_category
             level_period_dict["primals_by_name"] = primals_by_name
             level_timeseries.append(level_period_dict)
->>>>>>> b1b04d6a
 
         # sort by the dispatch period number
         level_timeseries = sorted(
@@ -545,15 +494,9 @@
 
         # discover the relationships at the dispatch level
         # ASSUMES that all the dispatch levels have the exact same underlying variables and relationships
-<<<<<<< HEAD
-        dispatch_relationships = self.discover_dispatch_level_relationships(
-            commit_level_dict[dispatchPeriod_keys[0]]
-        )
-=======
         level_relationships = self.discover_level_relationships(upper_level_dict[level_period_keys[0]])
 
         for vars_of_interest, keys_of_interest in level_relationships.items():
->>>>>>> b1b04d6a
 
             # sort the vars and keys for consistency
             tmp_voi = sorted(vars_of_interest)
@@ -570,33 +513,6 @@
                 # just ram the variable names together, that'll be fine, right?
                 this_pretty_title = ", ".join(tmp_voi)
 
-<<<<<<< HEAD
-            # plot it
-            self._dispatch_level_df_to_plot(
-                this_df_of_interest,
-                keys_of_interest,
-                vars_of_interest,
-                parent_key_string,
-                pretty_title=this_pretty_title,
-                save_dir=save_dir,
-                plot_bounds=plot_bounds,
-            )
-
-        pass
-
-    def plot_dispatch_level(self, save_dir="."):
-
-        # plot or represent some dispatch periods or something I don't know
-
-        # make sure save_dir exists
-        if not os.path.exists(save_dir):
-            os.mkdir(save_dir)
-
-        # get all the dipatch period primals
-        for this_key in self.primals_tree.keys():
-            print(this_key)
-
-=======
                 # plot it
                 self._level_df_to_plot(
                     level_key,
@@ -612,7 +528,6 @@
     def plot_levels(self, save_dir="."):
 
         # plot or represent some dispatch periods or something I don't know
->>>>>>> b1b04d6a
         for this_root_level_key in self.primals_tree:
             if "investmentStage" in this_root_level_key:
                 investment_level_cut = self.primals_tree[this_root_level_key]
