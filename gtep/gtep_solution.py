# Generation and Transmission Expansion Planning
# IDAES project
# author: Kyle Skolfield, Thom R. Edwards
# date: 01/04/2024
# Model available at http://www.optimization-online.org/DB_FILE/2017/08/6162.pdf

from pyomo.environ import *
from pyomo.environ import units as u
from gtep.gtep_model import ExpansionPlanningModel
import logging

import json
from pathlib import Path

import matplotlib.pyplot as plt
from matplotlib.ticker import MaxNLocator
import networkx as nx
import pandas as pd
import numpy as np
import re


from matplotlib.patches import Rectangle, RegularPolygon, PathPatch
from matplotlib.collections import PatchCollection
import matplotlib.cm as cm
from matplotlib.transforms import Affine2D
from matplotlib.colors import Normalize
import matplotlib.path as mpath

logger = logging.getLogger(__name__)

# [TODO] inject units into plots
class ExpansionPlanningSolution:
    def __init__(self):
        # PopPop the Power Optimization Possum says ౿ᓕ ̤Ꜥ·> --- "eat trash, heck __init__, hold me"
        pass

    def load_from_file(self):
        pass

    def load_from_model(self, gtep_model):
        if type(gtep_model) is not ExpansionPlanningModel:
            logger.warning(
                f"Solutions must be loaded from ExpansionPlanningModel objects, not %s"
                % type(gtep_model)
            )
            raise ValueError
        if gtep_model.results is None:
            raise ValueError(
                "ExpansionPlanningSolution objects loaded from model must have a results component."
            )
        self.results = gtep_model.results  # Highs results object
        self.stages = gtep_model.stages  # int
        self.formulation = gtep_model.formulation  # None (???)
        self.data = gtep_model.data  # ModelData object
        self.num_reps = gtep_model.num_reps  # int
        self.len_reps = gtep_model.len_reps  # int
        self.num_commit = gtep_model.num_commit  # int
        self.num_dispatch = gtep_model.num_dispatch  # int

        self.expressions = {expr.name: value(expr) for expr in gtep_model.model.component_data_objects(Expression) if ("Commitment" in expr.name) or ("Investment" in expr.name)}

    def import_data_object(self, data_obj):
        self.data = data_obj.md

    def read_json(self, filepath):
        # read a json file and recover a solution primals
        json_filepath = Path(filepath)
        with open(json_filepath, "r") as fobj:
            json_read = json.loads(fobj.read())
        self.primals_tree = json_read["results"]["primals_tree"]

    def dump_json(self, filename="./gtep_solution_jscTest.json"):
        # def dump_json(self, filename="./gtep_solution.json"):

        dump_filepath = Path(filename)
        with open(dump_filepath, "w") as fobj:
            json.dump(self._to_dict(), fobj)

    def _to_dict(self):

        results_dict = {
            "solution_loader": self.results.solution_loader,  # object
            "termination_condition": self.results.termination_condition,  # object
            "best_feasible_objective": self.results.best_feasible_objective,
            "best_objective_bound": self.results.best_objective_bound,
            "wallclock_time": self.results.wallclock_time,
            "expressions": self.expressions,
        }

        # "best_feasible_objective", "best_objective_bound", and "wallclock_time" are all numbers, dont need subhandlers

        # subhandle "termination_condition"
        results_dict["termination_condition"] = {
            "value": self.results.termination_condition.value,
            "name": self.results.termination_condition.name,
        }

        # subhandle "solution_loader"
        results_dict["solution_loader"] = {"primals": {}}

        for key, val in self.results.solution_loader.get_primals()._dict.items():
            tmp_key = key

            # handle binary vars by delving one layer in
            results_dict["solution_loader"]["primals"][tmp_key] = {
                "name": val[0].name,
                "value": val[0].value,
                "bounds": val[0].bounds,
            }

            # handle binary
            if val[0].is_binary():
                results_dict["solution_loader"]["primals"][tmp_key]['is_binary'] = val[0].is_binary()
            # handle units, sometimes they dont have anything
            if val[0].get_units() is not None:
                results_dict["solution_loader"]["primals"][tmp_key]["units"] = val[0].get_units().name
            else:
                results_dict["solution_loader"]["primals"][tmp_key]["units"] = val[0].get_units()

        # renest "termination_condition" as a json-friendly dictionary
        # things are either vars (which have some sort of signifier in [] brackets) or are an attribute, which dont
        # the name variable will give it away
        results_dict["primals_tree"] = {}
        results_dict["expressions_tree"] = {}

        for key, val in self.results.solution_loader.get_primals()._dict.items():
            # split the name to figure out depth
            split_name = val[0].name.split(".")

            # start at the bottom and nest accordingly
            tmp_dict = {
                "name": val[0].name,
                "value": val[0].value,
                "bounds": val[0].bounds,
            }

            # handle binary
            if val[0].is_binary():
                tmp_dict['is_binary'] = val[0].is_binary()
            
            # handle units, sometimes they dont have anything
            if val[0].get_units() is not None:
                tmp_dict['units'] = val[0].get_units().name
            else:
                tmp_dict['units'] = val[0].get_units()

            # allocate the nested dictionary
            def nested_set(this_dict, key, val):
                if len(key) > 1:
                    # check if it's a binary var and pull up one layer
                    if key[1] == 'binary_indicator_var':
                        this_dict[key[0]] = val
                    else:
                        this_dict.setdefault(key[0], {})
                        nested_set(this_dict[key[0]], key[1:], val)
                else:
                    this_dict[key[0]] = val

            nested_set(results_dict["primals_tree"], split_name, tmp_dict)

        pass

        for key, val in self.expressions.items():
            # split the name to figure out depth
            split_name = key.split(".")

            # start at the bottom and nest accordingly
            tmp_dict = {
                "value": val,
            }

            # allocate the nested dictionary
            def nested_set(this_dict, key, val):
                if len(key) > 1:
                    # check if it's a binary var and pull up one layer
                    this_dict.setdefault(key[0], {})
                    nested_set(this_dict[key[0]], key[1:], val)
                else:
                    this_dict[key[0]] = val

            nested_set(results_dict["expressions_tree"], split_name, tmp_dict)
        # split out expressions
        self.expressions_tree = results_dict["expressions_tree"]

        # mint the final dictionary to save 
        out_dict = {"data": self.data.data, "results": results_dict}

        self.primals_tree = results_dict["primals_tree"]

        return out_dict

    def discover_level_relationships(self, dispatch_level_dict):
        list_of_keys = list(dispatch_level_dict.keys())

        relationships_dict = {}
        # go through each key and split them into categories and names
        # each name should have a handful of categories, which should be the same across a group of names
        for this_key in list_of_keys:
            # check if it has a bracketed relationship, and if it does go ahead, otherwise skip
            try:
                primal_category = this_key.split("[")[0]
                primal_name = this_key.split("[")[1].split("]")[0]
                relationships_dict.setdefault(primal_name, set())
                relationships_dict[primal_name].add(primal_category)

            except IndexError as iEx:
                print(f"[WARNING] discover_level_relationships has encountered an error: Attempted to split out {this_key}, failed with error: \"{iEx}\". Assigning as axuilary.")

        # convert sets to frozensets to be hashable
        for this_key in relationships_dict:
            relationships_dict[this_key] = frozenset(relationships_dict[this_key])

        # now go through each primal name and check for the groups who match
        matching_groups_dict = {}
        for this_primal_name, this_primal_set in relationships_dict.items():
            matching_groups_dict.setdefault(this_primal_set, set())
            matching_groups_dict[this_primal_set].add(this_primal_name)

        return matching_groups_dict

    def _level_relationship_dict_to_df_workhorse(
        self, level_key, timeseries_dict, keys_of_interest, vars_of_interest
    ):
        df_data_dict = {}
        units_dict = {}
        # set our defaults
        df_data_dict.setdefault(level_key, [])
        for this_koi in keys_of_interest:
            for this_voi in vars_of_interest:
                df_data_dict.setdefault(f"{this_koi}_{this_voi}_value", [])
                df_data_dict.setdefault(f"{this_koi}_{this_voi}_lower_bound", [])
                df_data_dict.setdefault(f"{this_koi}_{this_voi}_upper_bound", [])

        # dump data into dict to read into df
        for period_dict in timeseries_dict:
            df_data_dict[level_key].append(period_dict["period_number"])
            for this_koi in keys_of_interest:
                for this_voi in vars_of_interest:
                    # check if this is a variable by checking if it has a "value"
                    if "value" in period_dict["primals_by_name"][this_koi][this_voi]:
                        # if its an integer, cast it as a boolean for now
                        if 'is_binary' in period_dict["primals_by_name"][this_koi][this_voi]:
                            if period_dict["primals_by_name"][this_koi][this_voi]['is_binary']:
                                df_data_dict[f"{this_koi}_{this_voi}_value"].append(
                                    bool(round(period_dict["primals_by_name"][this_koi][this_voi]["value"])) # have to cast to int because there are floating point errors
                                )
                                units_dict.setdefault(f"{this_koi}_{this_voi}_value",  period_dict["primals_by_name"][this_koi][this_voi]['units'])
                            else:
                                df_data_dict[f"{this_koi}_{this_voi}_value"].append(
                                    period_dict["primals_by_name"][this_koi][this_voi]["value"]
                                )
                                units_dict.setdefault(f"{this_koi}_{this_voi}_value",  period_dict["primals_by_name"][this_koi][this_voi]['units'])
                        else:
                            df_data_dict[f"{this_koi}_{this_voi}_value"].append(
                            period_dict["primals_by_name"][this_koi][this_voi]["value"]
                        )
                            units_dict.setdefault(f"{this_koi}_{this_voi}_value",  period_dict["primals_by_name"][this_koi][this_voi]['units'])
                        df_data_dict[f"{this_koi}_{this_voi}_lower_bound"].append(
                            period_dict["primals_by_name"][this_koi][this_voi]["bounds"][0]
                        )
                        units_dict.setdefault(f"{this_koi}_{this_voi}_value",  period_dict["primals_by_name"][this_koi][this_voi]['units'])
                        df_data_dict[f"{this_koi}_{this_voi}_upper_bound"].append(
                            period_dict["primals_by_name"][this_koi][this_voi]["bounds"][1]
                        )
                        units_dict.setdefault(f"{this_koi}_{this_voi}_value",  period_dict["primals_by_name"][this_koi][this_voi]['units'])

        # try to make a DF, and if not just pass back an empty
        try:
            data_df = pd.DataFrame(df_data_dict)
            # fix any Nones and make them NaNs
            data_df = data_df.fillna(value=np.nan)
            return data_df, units_dict
        except ValueError as vEx:
            print(f"[WARNING] _level_relationship_dict_to_df_workhorse attempted to create dataframe and failed: {vEx}")
            return pd.DataFrame(), {}

    def _plot_workhorse_relational(self,
                                   level_key,
                                   df,
                                   keys,
                                   vars,
                                   parent_key_string,
                                   pretty_title="Selected Data",
                                   plot_bounds=False,
                                   save_dir=".",
                                   aspect_ratio=1):
        

        
        # figure out how big the plot needs to be
        gridspec_height = 2*max(len(keys), len(vars))
        gridspec_width = 2
        fig_width_padding = 0
        fig_height_padding = 0
        max_figheight = 48
        total_periods = len(df[level_key])
        key_gridspec_div = floor(gridspec_height/len(keys)) # number of gridspec heights a key plot can be
        var_gridspec_div = floor(gridspec_height/len(vars)) # number of gridspec heights a var plot can be

        # to make things look nice, we dont want height or width to be more than twice the other
        fig_width = (total_periods*gridspec_width*4)+fig_width_padding
        fig_width = min(max_figheight, fig_width)
        fig_height = (2*gridspec_height)+fig_height_padding
        if fig_width/fig_height > aspect_ratio:
            fig_height = floor(fig_width/aspect_ratio)
        elif fig_height/fig_width > aspect_ratio:
            fig_width = floor(fig_height/aspect_ratio)

        # set up plot
        fig = plt.figure(figsize=(fig_width,
                                  fig_height),
                                  tight_layout=False) # (32, 16) works will for 4 plots tall and about 6 periods wide per plot
        gs = fig.add_gridspec(gridspec_height, gridspec_width)
        # plot out the keys of interest
        ax_koi_list = []
        for ix_koi, this_koi in enumerate(keys):
            ax_koi = fig.add_subplot(gs[(ix_koi*key_gridspec_div):((ix_koi+1)*key_gridspec_div), 0])
            ax_koi_list.append(ax_koi)

            for iy, this_voi in enumerate(vars):
                ax_koi.plot(
                    df[level_key],
                    df[f"{this_koi}_{this_voi}_value"],
                    label=f"{this_koi}_{this_voi}",
                    marker="o",
                )
                if plot_bounds:
                    ax_koi.fill_between(
                        df[level_key],
                        df[f"{this_koi}_{this_voi}_lower_bound"],
                        df[f"{this_koi}_{this_voi}_upper_bound"],
                        alpha=0.1,
                    )

            ax_koi.set_ylabel("Value $[n]$")
            ax_koi.xaxis.set_major_locator(MaxNLocator(integer=True))
            ax_koi.legend()

        # label axes
        ax_koi_list[-1].set_xlabel(f"{level_key} $[n]$")
        ax_koi_list[0].set_title(f"{pretty_title} by Type")

        # plot variables of interest
        ax_voi_list = []
        # plot generations and curtailmentsagainst each outher
        for ix_voi, this_voi in enumerate(vars):
            ax_voi = fig.add_subplot(gs[(ix_voi*var_gridspec_div):((ix_voi+1)*var_gridspec_div), 1])
            ax_voi_list.append(ax_voi)
            for this_koi in keys:
                ax_voi.plot(
                    df[level_key],
                    df[f"{this_koi}_{this_voi}_value"],
                    label=f"{this_koi}_{this_voi}",
                    marker="o",
                )
                if plot_bounds:
                    ax_voi.fill_between(
                        df[level_key],
                        df[f"{this_koi}_{this_voi}_lower_bound"],
                        df[f"{this_koi}_{this_voi}_upper_bound"],
                        alpha=0.1,
                    )

            ax_voi.set_ylabel("Value $[n]$")
            ax_voi.xaxis.set_major_locator(MaxNLocator(integer=True))
            ax_voi.legend()

        # label axes
        ax_voi_list[-1].set_xlabel(f"{level_key} $[n]$")
        ax_voi_list[0].set_title(f"{pretty_title} by Category")

        fig.align_labels()
        fig.suptitle(f"{parent_key_string}")
        fig.savefig(f"{save_dir}{parent_key_string}_{pretty_title.replace(' ', '_')}.png")
        plt.close()
        
    def _plot_workhose_binaries(self, 
                                level_key,
                                df,
                                keys,
                                vars,
                                parent_key_string,
                                pretty_title="Selected Data",
                                save_dir=".",):
        
        fig = plt.figure(figsize=(32, 16), tight_layout=False)
        gs = fig.add_gridspec(1, 1) # only need 1 plot for now
        # if all the variables are binaries, we can assume that the vars are all binaries and the keys are all categories
        total_height = len(vars)
        interstate_height = 1./(len(keys)+2)
        width = 1 
        width_padding = 0.05
        ax_bins = fig.add_subplot(gs[:, :])
        ax_bins.set_ylim([-0.5, total_height-0.5]) # set ylims to support bools
        ax_bins.set_xlim([0.5, len(df[level_key])+0.5]) # set xlims to support bools
        ax_bins.set_yticklabels([None]+list(vars))
        ax_bins.yaxis.set_major_locator(MaxNLocator(integer=True))
        ax_bins.xaxis.set_major_locator(MaxNLocator(integer=True))
        for axline_ix in range(total_height):
            ax_bins.axhline(axline_ix+0.5, color='grey', linewidth=3,) # draw a seperator line between each level
        for axline_ix in range(len(df[level_key])):
            ax_bins.axvline(axline_ix+0.5, color='grey', linewidth=3, linestyle='dotted', alpha=0.5) # draw a seperator line between each level

        for ix_key, this_koi in enumerate(keys):
            # make a dummy line to steal the color cycler and make a single item for the legend
            line, = ax_bins.plot(
                [None],
                [None],
                label=f"{this_koi}",
                linewidth=5,
            )
            for ix_var, this_voi in enumerate(vars):
                for tx, is_it_on in zip(df[level_key], df[f"{this_koi}_{this_voi}_value"]):
                    if is_it_on:
                        tmp_rect = plt.Rectangle([tx-0.5+width_padding, ((ix_var)+(interstate_height*(ix_key+1)))-0.5],
                                                width-(width_padding*2),
                                                interstate_height,
                                                alpha=0.9,
                                                edgecolor='black',
                                                color=line.get_color())
                        ax_bins.add_patch(tmp_rect)



        ax_bins.set_xlabel(f"{level_key} $[n]$")
        ax_bins.set_title("State Variable Time History")
        ax_bins.set_ylabel("Binary State")
        ax_bins.legend()

        fig.align_labels()
        fig.suptitle(f"{parent_key_string}")
        fig.savefig(f"{save_dir}{parent_key_string}_{pretty_title.replace(' ', '_')}.png")
        plt.close()



    def _level_relationship_df_to_plot(
        self,
        level_key,
        df,
        keys,
        vars,
        parent_key_string,
        pretty_title="Selected Data",
        plot_bounds=False,
        save_dir=".",
        config={},
    ):

        # [HACK] hard coding the generator state order, to be fixed later
        config['order_gen_state'] = ['genOff', 'genShutdown', 'genStartup', 'genOn']

        # check if ALL the possible things to look at are binaries
        all_binaries = True
        for ix, this_voi in enumerate(vars):
            for iy, this_koi in enumerate(keys):
                if not (df[f"{this_koi}_{this_voi}_value"].dtype == 'bool'):
                    all_binaries = False
                    break
        if all_binaries:

            # check the config to see if we have any overrides
            if 'order_gen_state' in config:
                # check that everything can be mapped over
                matched_config_override = True
                for item in vars:
                    if not item in config['order_gen_state']:
                        matched_config_override = False
                        break
                if matched_config_override:
                    vars = config['order_gen_state']

            self._plot_workhose_binaries(level_key,
                                         df,
                                         keys,
                                         vars,
                                         parent_key_string,
                                         pretty_title,
                                         save_dir,)
            
        else:
            self._plot_workhorse_relational(level_key,
                                            df,
                                            keys,
                                            vars,
                                            parent_key_string,
                                            pretty_title,
                                            plot_bounds,
                                            save_dir)

    def _expressions_plot_workhorse(
        self,
        level_key,
        upper_level_dict,
        parent_key_string,
        save_dir="./",
        plot_bounds=False,
    ):
        # go through a commitment period and parse out the dispatch periods
        # slice out all keys pertaining to dispatchPeriod
        level_period_keys = [this_key for this_key in upper_level_dict.keys() if (level_key in this_key) ]

        # scan level period for keys that have values associated
        keys_of_vals_of_interest = []
        for this_key in upper_level_dict[level_period_keys[0]]:
            if 'value' in upper_level_dict[level_period_keys[0]][this_key]:
                keys_of_vals_of_interest.append(this_key)

        print(keys_of_vals_of_interest)

        # if we found things that have values, make a dictionary and then plot
        # why do we need to do it by level first and then pivot the dict? Because we don't actually know what the "periods" numbers are, they might be arbitrary and in an arbitrary order
        if len(keys_of_vals_of_interest) > 0:
            # check all the periods and sort them out
            vals_dict = {}
            
            for this_key in upper_level_dict:
                level_period_number = int(re.split('\[|\]', this_key.split(level_key)[1])[1])
                vals_dict.setdefault(level_period_number, {})
                for this_val_key in keys_of_vals_of_interest:
                    vals_dict[level_period_number][this_val_key] = upper_level_dict[this_key][this_val_key]['value']


            print(vals_dict)

            # now pivot the dictionary to make a dataframe
            # make a dictionary where the keys are the top layer
            df_dict = {key:[] for key in keys_of_vals_of_interest}
            sorted_vals_period = sorted(vals_dict)
            df_dict['period_number'] = sorted_vals_period
            for this_val_period in sorted_vals_period:
                for this_key in keys_of_vals_of_interest:
                    df_dict[this_key].append(vals_dict[this_val_period][this_key])

            print(df_dict)
            expression_level_df = pd.DataFrame(df_dict)
            print(expression_level_df)

            # plot the DF
            # figure out how big the plot needs to be
            gridspec_height = 2*len(keys_of_vals_of_interest)
            gridspec_width = 2
            fig_width_padding = 0
            fig_height_padding = 0
            max_figheight = 48
            total_periods = len(expression_level_df)
            key_gridspec_div = floor(gridspec_height/len(keys_of_vals_of_interest)) # number of gridspec heights a key plot can be

            # to make things look nice, we dont want height or width to be more than twice the other
            fig_width = (total_periods*gridspec_width*4)+fig_width_padding
            fig_width = min(max_figheight, fig_width)
            fig_height = (2*gridspec_height)+fig_height_padding
            if fig_width/fig_height > 2:
                fig_height = floor(fig_width/2)
            elif fig_height/fig_width > 2:
                fig_width = floor(fig_height/2)

            # set up plot
            fig = plt.figure(figsize=(fig_width,
                                    fig_height),
                                    tight_layout=False) # (32, 16) works will for 4 plots tall and about 6 periods wide per plot
            gs = fig.add_gridspec(gridspec_height, gridspec_width)
            # plot out the keys of interest
            
            pretty_title = "Expression"
            
            
            ax_koi_list = []
            for ix_koi, this_koi in enumerate(keys_of_vals_of_interest):
                ax_koi = fig.add_subplot(gs[(ix_koi*key_gridspec_div):((ix_koi+1)*key_gridspec_div), :])
                ax_koi_list.append(ax_koi)

                ax_koi.plot(
                    expression_level_df['period_number'],
                    expression_level_df[this_koi],
                    label=f"{this_koi}",
                    marker="o",
                )
                ax_koi.set_ylabel("Value $[n]$")
                ax_koi.xaxis.set_major_locator(MaxNLocator(integer=True))
                ax_koi.legend()

            # label axes
            ax_koi_list[-1].set_xlabel(f"{level_key} $[n]$")
            ax_koi_list[0].set_title(f"{pretty_title} by Type")


            fig.align_labels()
            fig.suptitle(f"{parent_key_string}")
            fig.savefig(f"{save_dir}{parent_key_string}_{pretty_title.replace(' ', '_')}.png")
            plt.close()
            

        
    def _level_plot_workhorse(
        self,
        level_key,
        upper_level_dict,
        parent_key_string,
        save_dir="./",
        plot_bounds=False,
    ):
        # go through a commitment period and parse out the dispatch periods
        level_timeseries = []
        # slice out all keys pertaining to dispatchPeriod
        level_period_keys = [this_key for this_key in upper_level_dict.keys() if (level_key in this_key) ]
        # aux_var_dict = {}
        for this_key in level_period_keys:
            level_period_dict = {}
            # cut out which dispatch period this is
            level_period_number = int(re.split('\[|\]', this_key.split(level_key)[1])[1])
            # print(level_period_number)

            level_period_dict["period_number"] = level_period_number

            # pivot the dictionary to get the primals into categories
            primals_by_category = {}
            primals_by_name = {}

            # split key on brackets to get title
            for this_primal in upper_level_dict[this_key]:
                # check if it has a bracketed relationship, and if it does go ahead, otherwise skip
                tmp_save_primal = upper_level_dict[this_key][this_primal]
                try:

                    # check if this_primal is splitable on brackets

                    # based on the name of the primal, split out the "category" and the "name"
                    # Example: commitmentPeriod[1]
                    # - category: "commitmentPeriod"
                    # -     name: "1"
                    primal_category = this_primal.split("[")[0]
                    primal_name = this_primal.split("[")[1].split("]")[0] 
                    
                    # create one view that shares the categories, and one the shares the names
                    primals_by_category.setdefault(primal_category, {})
                    primals_by_name.setdefault(primal_name, {})

                    primals_by_category[primal_category][primal_name] = (
                        tmp_save_primal
                    )
                    primals_by_name[primal_name][primal_category] = tmp_save_primal

                except IndexError as iEx:
                    print(f"[WARNING] _level_plot_workhorse has encountered an error: Attempted to split out {this_primal} from {this_key}, failed with error {iEx}. Skipping.")
                    # aux_var_dict.setdefault(this_primal, []) 
                    # aux_var_dict[this_primal].append(this_key)
            level_period_dict["primals_by_category"] = primals_by_category
            level_period_dict["primals_by_name"] = primals_by_name
            level_timeseries.append(level_period_dict)

        # # clean up the aux vars based on what we found
        # for aux_var_primal_name, aux_var_category_name in aux_var_dict.items():
        #     print(aux_var_primal_name, aux_var_category_name)

        # sort by the dispatch period number
        level_timeseries = sorted(
            level_timeseries, key=lambda x: x["period_number"]
        )

        # discover the relationships at the dispatch level
        # ASSUMES that all the dispatch levels have the exact same underlying variables and relationships
        level_relationships = self.discover_level_relationships(upper_level_dict[level_period_keys[0]])

        # plot relationships
        for vars_of_interest, keys_of_interest in level_relationships.items():

            # sort the vars and keys for consistency
            tmp_voi = sorted(vars_of_interest)
            tmp_koi = sorted(keys_of_interest)

            # make a df for debug and also easy tabularness for plots
            this_df_of_interest, this_df_units = self._level_relationship_dict_to_df_workhorse(
                level_key, level_timeseries, tmp_koi, tmp_voi
            )
        
            # check if we got anything in the df
            if not this_df_of_interest.empty:

                # just ram the variable names together, that'll be fine, right?
                this_pretty_title = ", ".join(tmp_voi)

                # [HACK]
                # if we find powerflow, plot it as a network
                if 'powerFlow' in tmp_voi:
                    self._plot_graph_workhorse(this_df_of_interest,
                                               'powerFlow',
                                               parent_key_string,
                                               units=this_df_units,
                                               pretty_title=this_pretty_title,
                                               save_dir=save_dir,)
    
                    # [HACK] put this back one intent level when done
                    # plot it
                    self._level_relationship_df_to_plot(
                        level_key,
                        this_df_of_interest,
                        tmp_koi,
                        tmp_voi,
                        parent_key_string,
                        pretty_title=this_pretty_title,
                        save_dir=save_dir,
                        plot_bounds=plot_bounds)
                
    
    def _plot_graph_workhorse(self,
                              df,
                              value_key,
                              parent_key_string,
<<<<<<< HEAD
                              what_is_a_bus_called='branch', #'dc_branch',
=======
                              what_is_a_bus_called='branch',
>>>>>>> 3592e834
                              units=None,
                              pretty_title="Selected Data",
                              save_dir=".",):
        # testing networkx plots

        # preslice out data of interest
        cols_of_interest = [col for col in df.columns if f"{value_key}_value" in col]
        df_of_interest = df[cols_of_interest]
        df_max = df_of_interest.to_numpy().max()
        df_min = df_of_interest.to_numpy().min()
        # assume all the units are the same, and pull the first one
        units_str = ""
        if units[cols_of_interest[0]] is not None:
            units_str = f" [{units[cols_of_interest[0]]}]"

        # construct graph object
        G = nx.Graph()
        labels = {}
        # add nodes
        for item in self.data.data['elements']['bus']:
            G.add_node(item)
            labels[item] = item

        # do edges manually later

        # set up plot
        fig = plt.figure(figsize=(16, 8), tight_layout=False) # (32, 16) works will for 4 plots tall and about 6 periods wide per plot
        ax_graph = fig.add_subplot()
        ax_graph.grid(False)

        # # add edges
        # for item in self.data.data['elements']['branch']:
        #     G.add_edge(self.data.data['elements']['branch'][item]['from_bus'], self.data.data['elements']['branch'][item]['to_bus'])
    
        # G = nx.path_graph(5)
        graph_node_position_dict = nx.kamada_kawai_layout(G)
        # graph_node_position_dict = nx.planar_layout(G)
        # graph_node_position_dict = nx.spectral_layout(G)
        nx.drawing.draw_networkx_nodes(G, graph_node_position_dict, node_size=1000, ax=ax_graph)
        nx.draw_networkx_labels(G, graph_node_position_dict, labels, font_size=18, font_color="whitesmoke", ax=ax_graph)

        def draw_single_edge_flow(item,
                                  glyph_values_slice,
                                  ax_graph,
                                  cmap=cm.rainbow,
                                  norm=Normalize(vmin=None, vmax=None),
                                  glyph_type='custom'):


            def generate_flow_glyphs(num_glyphs,
                                     spacing=0.05,
                                     glyph_type='triangle',
                                     glyph_rotation=0.,
                                     verts=3):
                
                flow_glyphs = []
                for this_block_ix in range(num_glyphs):
                    # normalizing this patch to 1

                    #### 
                    # rectangle version
                    ####
                    if glyph_type == 'rectangle':
                        # anchor for rectangles are set to bottom left
                        glyph_anchor_coord = [this_block_ix/float(num_glyphs), -.5]
                        # height is y, width is x
                        consistent_width = 1./float(num_glyphs)            
                        # apply scaling
                        x_nudge = consistent_width*(spacing)
                        # nudge the start forward a bit (by the nudge factor)
                        glyph_anchor_coord[0]+=x_nudge
                        patch_width = consistent_width-x_nudge
                        patch_height = 1
                        flow_glyphs.append(Rectangle(glyph_anchor_coord,
                                                        patch_width,
                                                        patch_height))

                    #### 
                    # triangle version
                    ####
                    if glyph_type == 'triangle':
                        # triangles need to be in the center and then given a size
                        glyph_anchor_coord = [(this_block_ix+.5)/float(num_glyphs), 0]
                        glyph_verts = 3
                        glyph_radius = (1./float(num_glyphs))/2.
                        # apply nudges
                        glyph_radius *= (1-(spacing/2.))
                        flow_glyphs.append(RegularPolygon(glyph_anchor_coord,
                                                        glyph_verts,
                                                        radius=glyph_radius,
                                                        orientation=glyph_rotation))
                        
                        yscale_transform = Affine2D().scale(sx=1, sy=0.5/glyph_radius)
                        # rescale y to make it fit in a 1x1 box
                        flow_glyphs[-1].set_transform(yscale_transform)

                    #### 
                    # n-gon version
                    ####
                    if glyph_type == 'n-gon':
                        # triangles need to be in the center and then given a size
                        glyph_anchor_coord = [(this_block_ix+.5)/float(num_glyphs), 0]
                        glyph_verts = verts
                        glyph_radius = (1./float(num_glyphs))/2.
                        # apply nudges
                        glyph_radius *= (1-(spacing))
                        flow_glyphs.append(RegularPolygon(glyph_anchor_coord,
                                                        glyph_verts,
                                                        radius=glyph_radius,
                                                        orientation=glyph_rotation))
                        
                        yscale_transform = Affine2D().scale(sx=1, sy=0.5/glyph_radius)
                        # rescale y to make it fit in a 1x1 box
                        flow_glyphs[-1].set_transform(yscale_transform)

                    #### 
                    # custom_flow
                    ####
                    if glyph_type == 'custom':
                        # anchor for rectangles are set to bottom left
                        glyph_anchor_coord = [this_block_ix/float(num_glyphs), -.5]
                        # height is y, width is x
                        consistent_width = 1./float(num_glyphs)    
                        # apply scaling
                        x_nudge = consistent_width*(spacing)       
                        patch_width = consistent_width-x_nudge
                        patch_height = 1
                        codes, verts = zip(*[
                            (mpath.Path.MOVETO, glyph_anchor_coord),
                            (mpath.Path.LINETO, [glyph_anchor_coord[0], glyph_anchor_coord[1]+patch_height]),
                            (mpath.Path.LINETO, [glyph_anchor_coord[0]+patch_width*.7, glyph_anchor_coord[1]+patch_height]), # go 70% of the width along the top
                            (mpath.Path.LINETO, [glyph_anchor_coord[0]+patch_width, glyph_anchor_coord[1]+patch_height*.5]), # go the rest of the width and meet in the center
                            (mpath.Path.LINETO, [glyph_anchor_coord[0]+patch_width*.7, glyph_anchor_coord[1]]), # go back a bit and to the bottom to finish the wedge
                            (mpath.Path.LINETO, glyph_anchor_coord)]) # go to home

                        flow_glyphs.append(PathPatch(mpath.Path(verts, codes), ec="none"),)

                        rotation_transofrm = Affine2D().rotate_around(glyph_anchor_coord[0]+patch_width*.5,
                                                                      glyph_anchor_coord[1]+patch_height*.5,
                                                                      glyph_rotation)
                        # rescale y to make it fit in a 1x1 box
                        flow_glyphs[-1].set_transform(rotation_transofrm)

                return flow_glyphs

            # make some blocks
            # weights_top = (np.random.randn(4)+1)/2.
            # weights_bot = (np.random.randn(4)+1)/2.
            # weights_top = np.array(range(num_blocks))/(num_blocks*2)
            # weights_bot = (np.array(range(num_blocks))+num_blocks)/(num_blocks*2)
            weights_top = glyph_values_slice
            weights_bot = glyph_values_slice

            top_flow_glyphs = generate_flow_glyphs(len(weights_top), glyph_type=glyph_type)
            top_facecolors = cmap(norm(weights_top))
            top_flow_collection = PatchCollection(top_flow_glyphs, facecolors=top_facecolors, edgecolors='grey', alpha=0.5)
            # bot_flow_glyphs = generate_flow_glyphs(len(weights_bot), glyph_type=glyph_type, glyph_rotation=(np.pi/2.)) # for squares
            bot_flow_glyphs = generate_flow_glyphs(len(weights_bot), glyph_type=glyph_type, glyph_rotation=(np.pi)) # for custom
            bot_flow_glyphs = reversed(bot_flow_glyphs)
            bot_facecolors = cmap(norm(weights_bot))
            # bot_flow_collection = PatchCollection(bot_flow_glyphs, facecolors=bot_facecolors, edgecolors='grey', alpha=0.5) # [HACK]

            # scale and move top and bottom collections
            # top_base_transform = Affine2D().scale(sx=1, sy=0.9) + Affine2D().translate(0, 0.5) #+ ax_graph.transData  # [HACK]
            top_base_transform = Affine2D().scale(sx=1, sy=1.0) + Affine2D().translate(0, 0.0) #+ ax_graph.transData
            top_flow_collection.set_transform(top_base_transform)
            bot_base_transform = Affine2D().scale(sx=1, sy=0.9) + Affine2D().translate(0, -0.5)# + ax_graph.transData
            # bot_base_transform = Affine2D().scale(sx=1, sy=0.9) + Affine2D().translate(0, -0.5) + ax_graph.transData
            # bot_flow_collection.set_transform(bot_base_transform) # [HACK]

            # combine collections and move to edge between nodes

            # attempt to rotate
            start_key = self.data.data['elements'][what_is_a_bus_called][item]['from_bus']
            end_key = self.data.data['elements'][what_is_a_bus_called][item]['to_bus']
            start_pos = graph_node_position_dict[start_key]
            end_pos = graph_node_position_dict[end_key]
            node_distance = np.linalg.norm(end_pos-start_pos)
            rot_angle_rad = np.arctan2((end_pos[1]-start_pos[1]),(end_pos[0]-start_pos[0]))

            along_edge_scale = 0.4
            away_from_edge_scale = 0.1
            # set up transformations
            # stretch to the distance between target nodes
            length_transform = Affine2D().scale(sx=node_distance*along_edge_scale, sy=1)
            # squish
            scale_transform = Affine2D().scale(sx=1, sy=away_from_edge_scale)
            # rotate
            rot_transform = Affine2D().rotate_deg(np.rad2deg(rot_angle_rad)) 
            # translate to the node start, then push it along the edge until it's apprximately centered and scaled nicely
            translate_transform = Affine2D().translate(start_pos[0]+(np.cos(rot_angle_rad)*node_distance*.5*(1-along_edge_scale)),
                                                    start_pos[1]+(np.sin(rot_angle_rad)*node_distance*.5*(1-along_edge_scale)))
            t2 = length_transform + scale_transform + rot_transform + translate_transform + ax_graph.transData

            top_flow_collection.set_transform(top_flow_collection.get_transform() + t2)
            # bot_flow_collection.set_transform(bot_flow_collection.get_transform() + t2) # [HACK]

            # add collection
            ax_graph.add_collection(top_flow_collection)
            # ax_graph.add_collection(bot_flow_collection)  # [HACK]

        # add edges
        # define edge colorbar
        cmap = cm.rainbow
        normalize = Normalize(vmin=df_min, vmax=df_max)
        cmappable = cm.ScalarMappable(norm=normalize, cmap=cmap)

        for item in self.data.data['elements'][what_is_a_bus_called]:

            # grab the keys we care about
            start_key = self.data.data['elements'][what_is_a_bus_called][item]['from_bus']
            end_key = self.data.data['elements'][what_is_a_bus_called][item]['to_bus']
            start_pos = graph_node_position_dict[start_key]
            end_pos = graph_node_position_dict[end_key]
            # edge_key = f"branch_{start_key}_{end_key}_{value_key}_value"
            # alt_edge_key = f"branch_{end_key}_{start_key}_{value_key}_value"
            edge_key = f"{item}_{value_key}_value"
            alt_edge_key = f"{item}_{value_key}_value"
            
            # kind = 'triangle'
            # kind = 'rectangle'
            kind = 'custom'
            glyph_values_slice = None
            try:
                glyph_values_slice = df[edge_key].values
            except KeyError as kex:
                try:
                    glyph_values_slice = df[alt_edge_key].values
                except KeyError as kex_second_attempt:
                    print(f"Attempted to slice DF in network twice using {edge_key} and {alt_edge_key}, failed both.")
            draw_single_edge_flow(item, glyph_values_slice, ax_graph, cmap=cmap, norm=normalize, glyph_type=kind)

            # forward arrow
            ax_graph.arrow(start_pos[0], start_pos[1], (end_pos[0]-start_pos[0]), (end_pos[1]-start_pos[1]), color='black')
            # backward arrow
            ax_graph.arrow(end_pos[0], end_pos[1], (start_pos[0]-end_pos[0]), (start_pos[1]-end_pos[1]), color='black')


        # insert colorbar
        fig.colorbar(cmappable, ax=ax_graph, label=f"{value_key}{units_str}")
        # make some titles
        fig.suptitle(f"{parent_key_string}_{value_key}")

        # save
        fig.savefig(f"{save_dir}{parent_key_string}_{pretty_title.replace(' ', '_')}_graph.png")
        pass

    def plot_levels(self, save_dir="."):

        # self._plot_graph_workhorse()


        # plot or represent primals trees
        for this_root_level_key in self.primals_tree:
            if "investmentStage" in this_root_level_key:
                # run the toplevel keys
                parent_key_string = f"{this_root_level_key}"
                self._level_plot_workhorse(
                    "investmentStage", self.primals_tree, this_root_level_key, save_dir
                )

                # run the representative period subkeys
                investment_level_cut = self.primals_tree[this_root_level_key]
                parent_key_string = f"{this_root_level_key}"
                self._level_plot_workhorse(
                    "representativePeriod", investment_level_cut, parent_key_string, save_dir
                )

                for this_inv_level_key in self.primals_tree[this_root_level_key].keys():
                    if "representativePeriod" in this_inv_level_key:
                        representative_level_cut = self.primals_tree[this_root_level_key][this_inv_level_key]
                        parent_key_string = f"{this_root_level_key}_{this_inv_level_key}"
                        self._level_plot_workhorse(
                            "commitmentPeriod", representative_level_cut, parent_key_string, save_dir
                        )

                        for this_rep_level_key in self.primals_tree[
                            this_root_level_key
                        ][this_inv_level_key].keys():
                            if "commitmentPeriod" in this_rep_level_key:
                                commitment_level_cut = self.primals_tree[
                                    this_root_level_key
                                ][this_inv_level_key][this_rep_level_key]

                                parent_key_string = f"{this_root_level_key}_{this_inv_level_key}_{this_rep_level_key}"

                                self._level_plot_workhorse(
                                    "dispatchPeriod",commitment_level_cut, parent_key_string, save_dir
                                )

        # # plot or represent expressions
        # self._expressions_plot_workhorse(
        #     "investmentStage", self.expressions_tree, 'investmentStage', save_dir
        # )
        # for this_root_level_key in self.expressions_tree:
        #     if "investmentStage" in this_root_level_key:
        #         investment_level_cut = self.expressions_tree[this_root_level_key]
        #         parent_key_string = f"{this_root_level_key}"
        #         self._expressions_plot_workhorse(
        #             "representativePeriod", investment_level_cut, parent_key_string, save_dir
        #         )

        #         for this_inv_level_key in self.expressions_tree[this_root_level_key].keys():
        #             if "representativePeriod" in this_inv_level_key:
        #                 representative_level_cut = self.expressions_tree[this_root_level_key][this_inv_level_key]
        #                 parent_key_string = f"{this_root_level_key}_{this_inv_level_key}"
        #                 self._expressions_plot_workhorse(
        #                     "commitmentPeriod", representative_level_cut, parent_key_string, save_dir
        #                 )

        #                 for this_rep_level_key in self.expressions_tree[
        #                     this_root_level_key
        #                 ][this_inv_level_key].keys():
        #                     if "commitmentPeriod" in this_rep_level_key:
        #                         commitment_level_cut = self.expressions_tree[
        #                             this_root_level_key
        #                         ][this_inv_level_key][this_rep_level_key]

        #                         parent_key_string = f"{this_root_level_key}_{this_inv_level_key}_{this_rep_level_key}"

        #                         self._expressions_plot_workhorse(
        #                             "dispatchPeriod",commitment_level_cut, parent_key_string, save_dir
        #                         )         
        # pass<|MERGE_RESOLUTION|>--- conflicted
+++ resolved
@@ -708,11 +708,9 @@
                               df,
                               value_key,
                               parent_key_string,
-<<<<<<< HEAD
+
                               what_is_a_bus_called='branch', #'dc_branch',
-=======
-                              what_is_a_bus_called='branch',
->>>>>>> 3592e834
+
                               units=None,
                               pretty_title="Selected Data",
                               save_dir=".",):
